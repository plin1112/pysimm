# ******************************************************************************
# pysimm.system module
# ******************************************************************************
#
# ******************************************************************************
# License
# ******************************************************************************
# The MIT License (MIT)
#
# Copyright (c) 2016 Michael E. Fortunato
#
# Permission is hereby granted, free of charge, to any person obtaining a copy
# of this software and associated documentation files (the "Software"), to deal
# in the Software without restriction, including without limitation the rights
# to use, copy, modify, merge, publish, distribute, sublicense, and/or sell
# copies of the Software, and to permit persons to whom the Software is
# furnished to do so, subject to the following conditions:
#
# The above copyright notice and this permission notice shall be included in
# all copies or substantial portions of the Software.
#
# THE SOFTWARE IS PROVIDED "AS IS", WITHOUT WARRANTY OF ANY KIND, EXPRESS OR
# IMPLIED, INCLUDING BUT NOT LIMITED TO THE WARRANTIES OF MERCHANTABILITY,
# FITNESS FOR A PARTICULAR PURPOSE AND NONINFRINGEMENT. IN NO EVENT SHALL THE
# AUTHORS OR COPYRIGHT HOLDERS BE LIABLE FOR ANY CLAIM, DAMAGES OR OTHER
# LIABILITY, WHETHER IN AN ACTION OF CONTRACT, TORT OR OTHERWISE, ARISING FROM,
# OUT OF OR IN CONNECTION WITH THE SOFTWARE OR THE USE OR OTHER DEALINGS IN
# THE SOFTWARE.

from __future__ import print_function

import os
import re
import sys
import json
from xml.etree import ElementTree as Et
from random import random
from StringIO import StringIO
from urllib2 import urlopen, HTTPError, URLError
from itertools import permutations
from math import sin, cos, sqrt, pi, acos, floor, ceil


try:
    from subprocess import call
except ImportError:
    call = None
try:
    import numpy as np
except ImportError:
    np = None

from pysimm import calc
from pysimm import error_print
from pysimm import warning_print
from pysimm import verbose_print
from pysimm import debug_print
from pysimm import PysimmError
from pysimm.calc import rotate_vector
from pysimm.utils import PysimmError, Item, ItemContainer


class Particle(Item):
    """pysimm.system.Particle

    Objects inheriting from pysimm.utils.Item can contain arbitrary data.
    Keyword arguments are assigned as attributes.
    Attributes usually used are given below.

    Attributes:
        x: x coordinate
        y: y coordinate
        z: z coordinate
        charge: partial charge
        type: ParticleType object reference
    """
    def __init__(self, **kwargs):
        Item.__init__(self, **kwargs)
        
    def coords(self):
        return (self.x, self.y, self.z)

    def check(self, style='full'):
        if style == 'full':
            if self.x is None:
                error_print('particle %s has no x coordinate' % self.tag)
                return False
            if self.y is None:
                return False
            if self.z is None:
                return False
            if self.charge is None:
                return False
            if self.type is None or not self.type.check():
                return False
            return True
        else:
            error_print('style %s not supported yet' % style)
            return False

    def delete_bonding(self, s):
        """pysimm.system.Particle.delete_bonding

        Iterates through s.bonds, s.angles, s.dihedrals, and s.impropers and removes
        those which contain this Particle.

        Args:
            s: pysimm.system.System object from which bonding Item objects will be removed

        Returns:
            None
        """
        if self.bonds:
            for b in self.bonds:
                if b in s.bonds:
                    s.bonds.remove(b.tag)
        else:
            for b in s.bonds:
                if self is b.a or self is b.b:
                    s.bonds.remove(b.tag)

        if self.angles:
            for a in self.angles:
                if a in s.angles:
                    s.angles.remove(a.tag)
        else:
            for a in s.angles:
                if self is a.a or self is a.b or self is a.c:
                    s.angles.remove(a.tag)

        if self.dihedrals:
            for d in self.dihedrals:
                if d in s.dihedrals:
                    s.dihedrals.remove(d.tag)
        else:
            for d in s.dihedrals:
                if self is d.a or self is d.b or self is d.c or self is d.d:
                    s.dihedrals.remove(d.tag)

        if self.impropers:
            for i in self.impropers:
                if i in s.impropers:
                    s.impropers.remove(i.tag)
        else:
            for i in s.impropers:
                if self is i.a or self is i.b or self is i.c or self is i.d:
                    s.impropers.remove(i.tag)

    def __sub__(self, other):
        """pysimm.system.Particle.__sub__

        Implements subtraction between Particle objects to calculate distance.

        Args:
            other: pysimm.system.Particle object

        Returns:
            distance calculated by pysimm.calc.distance. This does not consider pbc
        """
        if isinstance(other, Particle):
            return calc.distance(self, other)
        else:
            return None

    def __rsub__(self, other):
        self.__sub__(other)


class ParticleType(Item):
    """pysimm.system.ParticleType

    Objects inheriting from pysimm.utils.Item can contain arbitrary data.
    Keyword arguments are assigned as attributes.
    Attributes usually used are given below.

    Attributes:
        sigma: LJ sigma value (Angstrom)
        epsilon: LJ epsilon value (kcal/mol)
        elem: element abbreviation, i.e. 'H' for Hydrogen, 'Cl' for Chlorine
        name: force field particle type name
    """
    def __init__(self, **kwargs):
        Item.__init__(self, **kwargs)
        
        
class Bond(Item):
    """pysimm.system.Bond
    
    Bond between particle a and b
    
    a--b

    Objects inheriting from pysimm.utils.Item can contain arbitrary data.
    Keyword arguments are assigned as attributes.
    Attributes usually used are given below.

    Attributes:
        a: pysimm.system.Particle object involved in bond
        b: pysimm.system.Particle object involved in bond
        type: BondType object reference
    """
    def __init__(self, **kwargs):
        Item.__init__(self, **kwargs)
        
    def get_other_particle(self, p):
        if p is not self.a and p is not self.b:
            return None
        else:
            return self.a if p is self.b else self.b

    def distance(self):
        """pysimm.system.Bond.distance

        Calculates distance between Particle a and Particle b in this Bond object.
        Sets distance to dist attribute of Bond object. Does not consider pbc.

        Args:
            None

        Returns:
            Distance between Particle a and Particle b (not considering pbc)
        """
        if isinstance(self.a, Particle) and isinstance(self.b, Particle):
            self.dist = calc.distance(self.a, self.b)
            return self.dist
        else:
            return None


class BondType(Item):
    """pysimm.system.BondType

    Objects inheriting from pysimm.utils.Item can contain arbitrary data.
    Keyword arguments are assigned as attributes.
    Attributes usually used are given below.

    Attributes:
        k: harmonic bond force constant (kcal/mol/A^2)
        r0: bond equilibrium distance (Angstrom)
        name: force field bond type name
    """
    def __init__(self, **kwargs):
        Item.__init__(self, **kwargs)
        if self.name:
            self.rname = ','.join(reversed(self.name.split(',')))


class Angle(Item):
    """pysimm.system.Angle
    
    Angle between particles a, b, and c
    
    a--b--c

    Objects inheriting from pysimm.utils.Item can contain arbitrary data.
    Keyword arguments are assigned as attributes.
    Attributes usually used are given below.

    Attributes:
        a: pysimm.system.Particle object involved in angle
        b: pysimm.system.Particle object involved in angle (middle particle)
        c: pysimm.system.Particle object involved in angle
        type: AngleType object reference
    """
    def __init__(self, **kwargs):
        Item.__init__(self, **kwargs)

    def angle(self, radians=False):
        """pysimm.system.Angle.angle

        Calculate angle.

        Args:
            radians: True to return value in radians (default: False)

        Returns:
            Angle between Particle a, b, and c
        """
        self.theta = calc.angle(self.a, self.b, self.c, radians)
        return self.theta


class AngleType(Item):
    """pysimm.system.AngleType

    Objects inheriting from pysimm.utils.Item can contain arbitrary data.
    Keyword arguments are assigned as attributes.
    Attributes usually used are given below.

    Attributes:
        k: harmonic angle bend force constant (kcal/mol/radian^2)
        theta0: angle equilibrium value (degrees)
        name: force field angle type name
    """
    def __init__(self, **kwargs):
        Item.__init__(self, **kwargs)
        if self.name:
            self.rname = ','.join(reversed(self.name.split(',')))


class Dihedral(Item):
    """pysimm.system.Dihedral
    
    Dihedral between particles a, b, c, and d
    
    a--b--c--d

    Objects inheriting from pysimm.utils.Item can contain arbitrary data.
    Keyword arguments are assigned as attributes.
    Attributes usually used are given below.

    Attributes:
        a: pysimm.system.Particle object involved in dihedral
        b: pysimm.system.Particle object involved in dihedral (middle particle)
        c: pysimm.system.Particle object involved in dihedral (middle particle)
        d: pysimm.system.Particle object involved in dihedral
        type: DihedralType object reference
    """
    def __init__(self, **kwargs):
        Item.__init__(self, **kwargs)


class DihedralType(Item):
    """pysimm.system.DihedralType

    Objects inheriting from pysimm.utils.Item can contain arbitrary data.
    Keyword arguments are assigned as attributes.
    Attributes usually used are given below.

    Attributes:
        k: dihedral energy barrier (kcal/mol)
        d: minimum (+1 or -1)
        n: multiplicity (integer >= 0)
        name: force field dihedral type name
    """
    def __init__(self, **kwargs):
        Item.__init__(self, **kwargs)
        if self.name:
            self.rname = ','.join(reversed(self.name.split(',')))


class Improper(Item):
    """pysimm.system.Improper
    
    Improper dihedral around particle a, bonded to b, c, and d
    
    | b
    | |
    | a--d
    | |
    | c
      
    Objects inheriting from pysimm.utils.Item can contain arbitrary data.
    Keyword arguments are assigned as attributes.
    Attributes usually used are given below.

    Attributes:
        a: pysimm.system.Particle object involved in improper (middle particle)
        b: pysimm.system.Particle object involved in improper
        c: pysimm.system.Particle object involved in improper
        d: pysimm.system.Particle object involved in improper
        type: ImproperType object reference
    """
    def __init__(self, **kwargs):
        Item.__init__(self, **kwargs)


class ImproperType(Item):
    """pysimm.system.ImproperType

    Objects inheriting from pysimm.utils.Item can contain arbitrary data.
    Keyword arguments are assigned as attributes.
    Attributes usually used are given below.

    Attributes:
        k: improper energy barrier (kcal/mol)
        x0: equilibrium value (degrees)
        name: force field improper type name
    """
    def __init__(self, **kwargs):
        Item.__init__(self, **kwargs)
        if self.name:
            self.rname = ','.join(reversed(self.name.split(',')))


class Dimension(Item):
    """pysimm.system.Dimension

    Objects inheriting from pysimm.utils.Item can contain arbitrary data.
    Keyword arguments are assigned as attributes.
    Attributes usually used are given below.

    Attributes:
        xlo: minimum value in x dimension
        xhi: maximum value in x dimension
        ylo: minimum value in y dimension
        yhi: maximum value in y dimension
        zlo: minimum value in z dimension
        zhi: maximum value in z dimension
        dx: distance in x dimension
        dy: distance in y dimension
        dz: distance in z dimension
    """
    def __init__(self, **kwargs):
        Item.__init__(self, **kwargs)
        if (self.center and
                self.dx is not None and
                self.dy is not None and
                self.dz is not None):
            if self.center is True:
                self.center = [0., 0., 0.]
            self.xlo = -1*self.dx/2. + self.center[0]
            self.xhi = self.dx/2. + self.center[0]
            self.ylo = -1*self.dy/2. + self.center[1]
            self.yhi = self.dy/2. + self.center[1]
            self.zlo = -1*self.dz/2. + self.center[2]
            self.zhi = self.dz/2. + self.center[2]
        if self.xhi is not None and self.xlo is not None:
            self.dx = self.xhi - self.xlo
        if self.yhi is not None and self.ylo is not None:
            self.dy = self.yhi - self.ylo
        if self.zhi is not None and self.zlo is not None:
            self.dz = self.zhi - self.zlo

    def check(self):
        if ((self.xlo is not None and self.xhi is not None and
                self.ylo is not None and self.yhi is not None and
                self.zlo is not None and self.zhi is not None) and
                (self.dx is not None and self.dy is not None and
                 self.dz is not None)):
            return True
        elif self.center and self.dx and self.dy and self.dz:
            return True
        else:
            return False
            
    def size(self):
        self.dx = self.xhi - self.xlo
        self.dy = self.yhi - self.ylo
        self.dz = self.zhi - self.zlo
        return (self.dx, self.dy, self.dz)


class System(object):
    """pysimm.system.System

    Object representation of molecular system.
    Contains information required for molecular simulation.

    Attributes:
        dim: Dimension object reference
        particles: pysimm.utils.ItemContainer for Particle organization
        particle_types: pysimm.utils.ItemContainer for ParticleType organization
        bonds: pysimm.utils.ItemContainer for Bond organization
        bond_types: pysimm.utils.ItemContainer for BondType organization
        angles: pysimm.utils.ItemContainer for Angle organization
        angle_types: pysimm.utils.ItemContainer for AngleType organization
        dihedrals: pysimm.utils.ItemContainer for Dihedral organization
        dihedral_types: pysimm.utils.ItemContainer for DihedralType organization
        impropers: pysimm.utils.ItemContainer for Improper organization
        improper_types: pysimm.utils.ItemContainer for ImproperType organization
        molecules: pysimm.utils.ItemContainer for Molecule organization

    """
    def __init__(self, **kwargs):

        self.objectified = False

        self.name = kwargs.get('name') or 'pySIMM System Object'
        self.ff_class = kwargs.get('ff_class')
        self.ff_name = kwargs.get('ff_name')
        self.dim = Dimension(xlo=kwargs.get('xlo'), xhi=kwargs.get('xhi'),
                             ylo=kwargs.get('ylo'), yhi=kwargs.get('yhi'),
                             zlo=kwargs.get('zlo'), zhi=kwargs.get('zhi'),
                             dx=kwargs.get('dx'), dy=kwargs.get('dy'),
                             dz=kwargs.get('dz'), center=kwargs.get('center'))
        self.dim_check = self.dim.check()
        self.mass = kwargs.get('mass') or 0.0
        self.particle_types = kwargs.get('particle_types') or ItemContainer()
        self.bond_types = kwargs.get('bond_types') or ItemContainer()
        self.angle_types = kwargs.get('angle_types') or ItemContainer()
        self.dihedral_types = kwargs.get('dihedral_types') or ItemContainer()
        self.improper_types = kwargs.get('improper_types') or ItemContainer()
        self.molecule_types = kwargs.get('molecule_types') or ItemContainer()
        self.particles = kwargs.get('particles') or ItemContainer()
        self.bonds = kwargs.get('bonds') or ItemContainer()
        self.angles = kwargs.get('angles') or ItemContainer()
        self.dihedrals = kwargs.get('dihedrals') or ItemContainer()
        self.impropers = kwargs.get('impropers') or ItemContainer()
        self.molecules = kwargs.get('molecules') or ItemContainer()

        self.set_mass()
        self.set_volume()
        self.set_density()
        self.set_cog()

    def __getattr__(self, name):
        return None

    def copy(self, rotate_x=None, rotate_y=None, rotate_z=None,
             dx=0, dy=0, dz=0):
        """pysimm.system.System.copy

        Create duplicate System object. Default behavior does not modify particle positions.

        Args:
            rotate_x: rotate duplicate system around x axis by this value (radians)
            rotate_y: rotate duplicate system around y axis by this value (radians)
            rotate_z: rotate duplicate system around z axis by this value (radians)
            dx: translate duplicate system in x dimension by this value (Angstrom)
            dy: translate duplicate system in y dimension by this value (Angstrom)
            dz: translate duplicate system in z dimension by this value (Angstrom)
        """
        new = System()

        new.ff_class = self.ff_class
        new.ff_name = self.ff_name
        new.pair_style = self.pair_style
        new.bond_style = self.bond_style
        new.angle_style = self.angle_style
        new.dihedral_style = self.dihedral_style
        new.improper_style = self.improper_style

        new.dim = self.dim.copy()

        for _ in self.molecules:
            new.molecules.add(Molecule())

        for pt in self.particle_types:
            new.particle_types.add(pt.copy())

        for bt in self.bond_types:
            new.bond_types.add(bt.copy())

        for at in self.angle_types:
            new.angle_types.add(at.copy())

        for dt in self.dihedral_types:
            new.dihedral_types.add(dt.copy())

        for it in self.improper_types:
            new.improper_types.add(it.copy())

        for p in self.particles:
            new_p = p.copy()
            if p.type:
                new_p.type = new.particle_types[p.type.tag]
            new_p.molecule = new.molecules[p.molecule.tag]
            if rotate_x or rotate_y or rotate_z:
                new_p.x, new_p.y, new_p.z = rotate_vector(new_p.x, new_p.y, new_p.z,
                                                   rotate_x, rotate_y, rotate_z)
            new_p.x += dx
            new_p.y += dy
            new_p.z += dz

            new.particles.add(new_p)
            new_p.molecule.particles.add(new_p)
            new_p.bonds = ItemContainer()
            new_p.angles = ItemContainer()
            new_p.dihedrals = ItemContainer()
            new_p.impropers = ItemContainer()

        for b in self.bonds:
            new_b = b.copy()
            new_b.a=new.particles[b.a.tag]
            new_b.b=new.particles[b.b.tag]
            if b.type:
                new_b.type=new.bond_types[b.type.tag]
            new.bonds.add(new_b)
            new_b.a.molecule.bonds.add(new_b)
            new_b.a.bonds.add(new_b)
            new_b.b.bonds.add(new_b)

        for a in self.angles:
            new_a = Angle(a=new.particles[a.a.tag],
                          b=new.particles[a.b.tag],
                          c=new.particles[a.c.tag])
            if a.type:
                new_a.type=new.angle_types[a.type.tag]
            new.angles.add(new_a)
            new_a.a.molecule.angles.add(new_a)

        for d in self.dihedrals:
            new_d = Dihedral(a=new.particles[d.a.tag],
                             b=new.particles[d.b.tag],
                             c=new.particles[d.c.tag],
                             d=new.particles[d.d.tag])
            if d.type:
                new_d.type=new.dihedral_types[d.type.tag]
            new.dihedrals.add(new_d)
            new_d.a.molecule.dihedrals.add(new_d)

        for i in self.impropers:
            new_i = Improper(a=new.particles[i.a.tag],
                             b=new.particles[i.b.tag],
                             c=new.particles[i.c.tag],
                             d=new.particles[i.d.tag])
            if i.type:
                new_i.type=new.improper_types[i.type.tag]
            new.impropers.add(new_i)
            new_i.a.molecule.impropers.add(new_i)
            
        for k, v in vars(self).items():
            if not isinstance(v, ItemContainer) and not isinstance(v, Item):
                setattr(new, k, v)

        return new

    def add(self, other, **kwargs):
        """pysimm.system.System.add

        Add other System to this System. Optionally remove duplicate types (default behavior).

        Args:
            other: pysimm.system.System object to add to this System
            unique_types (optional): Remove duplicate types and reassign references to existing types (True)
            change_dim (optional): Update pysimm.system.Dimension object so that Particle objects do not exist
                                   outside of Dimension extremes (True)
            update_properties (optional): Update system-wide mass, volume, density, center of gravity, and velocity
                                          properties (True)
        """
        unique_types = kwargs.get('unique_types') if (kwargs.get('unique_types')
                                                      is not None) else True
        change_dim = kwargs.get('change_dim') if (kwargs.get('change_dim')
                                                  is not None) else True
        update_properties = kwargs.get('update_properties') if kwargs.get('update_properties') is not None else True

        if self.ff_class is not None and self.ff_class != other.ff_class:
            warning_print('warning: mixing forcefield classes is highly '
                          'unadvised. only continue if you know what you '
                          'are doing')

        for pt in other.particle_types:
            if unique_types:
                if pt.name not in [x.name for x in self.particle_types]:
                    del pt.tag
                    self.particle_types.add(pt)
            else:
                del pt.tag
                self.particle_types.add(pt)
        for bt in other.bond_types:
            if unique_types:
                if bt.name not in [x.name for x in self.bond_types]:
                    del bt.tag
                    self.bond_types.add(bt)
            else:
                del bt.tag
                self.bond_types.add(bt)
        for at in other.angle_types:
            if unique_types:
                if at.name not in [x.name for x in self.angle_types]:
                    del at.tag
                    self.angle_types.add(at)
            else:
                del at.tag
                self.angle_types.add(at)
        for dt in other.dihedral_types:
            if unique_types:
                if dt.name not in [x.name for x in self.dihedral_types]:
                    del dt.tag
                    self.dihedral_types.add(dt)
            else:
                del dt.tag
                self.dihedral_types.add(dt)
        for it in other.improper_types:
            if unique_types:
                if it.name not in [x.name for x in self.improper_types]:
                    del it.tag
                    self.improper_types.add(it)
            else:
                del it.tag
                self.improper_types.add(it)
        for p in other.particles:
            del p.tag
            if change_dim:
                self.dim.xhi = max(p.x, self.dim.xhi)
                self.dim.xlo = min(p.x, self.dim.xlo)
                self.dim.yhi = max(p.y, self.dim.yhi)
                self.dim.ylo = min(p.y, self.dim.ylo)
                self.dim.zhi = max(p.z, self.dim.zhi)
                self.dim.zlo = min(p.z, self.dim.zlo)
            if unique_types and p.type not in self.particle_types:
                pt = self.particle_types.get(p.type.name)
                if not pt or len(pt) > 1:
                    error_print('ParticleType error')
                else:
                    p.type = pt[0]
            self.particles.add(p)
        for b in other.bonds:
            del b.tag
            if unique_types and b.type not in self.bond_types:
                bt = self.bond_types.get(b.type.name)
                if not bt or len(bt) > 1:
                    error_print('BondType error')
                else:
                    b.type = bt[0]
            self.bonds.add(b)
        for a in other.angles:
            del a.tag
            if unique_types and a.type not in self.angle_types:
                at = self.angle_types.get(a.type.name)
                if not at or len(at) > 1:
                    error_print('AngleType error')
                else:
                    a.type = at[0]
            self.angles.add(a)
        for d in other.dihedrals:
            del d.tag
            if unique_types and d.type not in self.dihedral_types:
                dt = self.dihedral_types.get(d.type.name)
                if not dt:
                    error_print('DihedralType error')
                elif len(dt) > 1:
                    index = 0
                    x = 5
                    for i in range(len(dt)):
                        if dt[i].name.count('X') < x:
                            index = i
                            x = dt[i].name.count('X')
                    d.type = dt[index]
                else:
                    d.type = dt[0]
            self.dihedrals.add(d)
        for i in other.impropers:
            del i.tag
            if unique_types and i.type not in self.improper_types:
                it = self.improper_types.get(i.type.name)
                if not it or len(it) > 1:
                    error_print('ImproperType error')
                else:
                    i.type = it[0]
            self.impropers.add(i)

        for m in other.molecules:
            del m.tag
            self.molecules.add(m)
            p_list=m.particles.get('all')
            m.particles.remove('all')
            for p in p_list:
                m.particles.add(p)

        if update_properties:
            self.set_mass()
            self.set_volume()
            self.set_density()
            self.set_cog()
            self.set_velocity()

    def distance(self, p1, p2):
        """pysimm.system.System.distance

        Calculate distance between two particles considering pbc.

        Args:
            p1: pysimm.system.Particle object
            p2: pysimm.system.Particle object

        Returns:
            distance between particles considering pbc
        """
        return calc.pbc_distance(self, p1, p2)

    def wrap(self):
        """pysimm.system.System.wrap

        Wrap Particle images into box defined by Dimension object.
        Ensure particles are contained within simulation box.

        Args:
            None

        Returns:
            None
        """
        self.dim.check()
        for p in self.particles:
            while p.x > self.dim.xhi:
                p.x -= self.dim.dx
            while p.x < self.dim.xlo:
                p.x += self.dim.dx
            while p.y > self.dim.yhi:
                p.y -= self.dim.dy
            while p.y < self.dim.ylo:
                p.y += self.dim.dy
            while p.z > self.dim.zhi:
                p.z -= self.dim.dz
            while p.z < self.dim.zlo:
                p.z += self.dim.dz

    def unwrap(self):
        """pysimm.system.System.unwrap()

        Unwraps Particle images such that no bonds cross box edges.

        Args:
            None

        Returns:
            None
        """
        self.dim.check()
        self.add_particle_bonding()
        next_to_unwrap = []
        for p in self.particles:
            p.unwrapped = False
        for m in self.molecules:
            for p0 in m.particles:
                p0.unwrapped = True
                next_to_unwrap.append(p0)
                for p in next_to_unwrap:
                    for pb in p.bonded_to:
                        if pb.unwrapped:
                            continue
                        next_to_unwrap.append(pb)
                        pb.unwrapped = True
                        dx = p.x - pb.x
                        while abs(dx) > self.dim.dx / 2:
                            if dx > 0:
                                pb.x += self.dim.dx
                            else:
                                pb.x -= self.dim.dx
                            dx = p.x - pb.x
                        dy = p.y - pb.y
                        while abs(dy) > self.dim.dy / 2:
                            if dy > 0:
                                pb.y += self.dim.dy
                            else:
                                pb.y -= self.dim.dy
                            dy = p.y - pb.y
                        dz = p.z - pb.z
                        while abs(dz) > self.dim.dz / 2:
                            if dz > 0:
                                pb.z += self.dim.dz
                            else:
                                pb.z -= self.dim.dz
                            dz = p.z - pb.z

        for b in self.bonds:
            if b.distance() > 5:
                print('unwrap probably failed')
                return False

        return True
        
    def unite_atoms(self):
        for p in self.particles:
            p.implicit_h = 0
            if p.elem != 'C':
                continue
            for b in p.bonds:
                pb = b.a if b.b is p else b.b
                if pb.elem =='H':
                    p.implicit_h += 1
<<<<<<< HEAD
=======
                    p.charge += pb.charge
>>>>>>> 9332c4ba
                    self.particles.remove(pb.tag, update=False)
        self.remove_spare_bonding()

    def quality(self, tolerance=0.1):
        """pysimm.system.System.quality

        Attemps to assess quality of System based on bond lengths in unwrapped system.

        Args:
            tolerance: fractional value of equilibrium bond length that is acceptable

        Returns:
            number of bonds in system outside tolerance
        """
        self.unwrap()
        bad_bonds = 0
        for b in self.bonds:
            if b.distance() > b.type.r0*(1+tolerance) or b.distance() < b.type.r0*(1-tolerance):
                bad_bonds += 1
        verbose_print('%s of %s bonds found to be outside of tolerance' % (bad_bonds, self.bonds.count))
        self.wrap()

    def shift_to_origin(self):
        """pysimm.system.System.shift_to_origin

        Shifts simulation box to begin at origin. i.e. xlo=ylo=zlo=0

        Args:
            None

        Returns:
            None
        """
        for p in self.particles:
            p.x -= self.dim.xlo
            p.y -= self.dim.ylo
            p.z -= self.dim.zlo
        self.dim.xhi -= self.dim.xlo
        self.dim.yhi -= self.dim.ylo
        self.dim.zhi -= self.dim.zlo
        self.dim.xlo -= self.dim.xlo
        self.dim.ylo -= self.dim.ylo
        self.dim.zlo -= self.dim.zlo

    def set_charge(self):
        """pysimm.system.System.set_charge

        Sets total charge of all Particle objects in System.particles

        Args:
            None

        Returns:
            None
        """
        self.charge = 0
        for p in self.particles:
            self.charge += p.charge

    def zero_charge(self):
        """pysimm.system.System.zero_charge

        Enforces total System charge to be 0.0 by subtracting excess charge from last particle

        Args:
            None:

        Returns:
            None
        """
        charge = 0.
        for p in self.particles:
            charge += p.charge
        if charge != 0:
            p.charge -= charge
        self.set_charge()

    def check_items(self):
        """pysimm.system.System.check_items

        Checks particles, bonds, angles, dihedrals, impropers, and molecules containers and raises exception if the length of items in the container does not equal the count property

        Args:
            None:

        Returns:
            None
        """
        if len(self.particles) != self.particles.count:
            raise PysimmError('particles missing')
        if len(self.bonds) != self.bonds.count:
            raise PysimmError('bonds missing')
        if len(self.angles) != self.angles.count:
            raise PysimmError('angles missing')
        if len(self.dihedrals) != self.dihedrals.count:
            raise PysimmError('dihedrals missing')
        if len(self.impropers) != self.impropers.count:
            raise PysimmError('impropers missing')
        if len(self.molecules) != self.molecules.count:
            raise PysimmError('molecules missing')
            
    def update_ff_types_from_ac(self, ff, acname):
        """pysimm.system.System.update_ff_types_from_ac

        Updates ParticleType objects in system using type names given in antechamber (ac) file. Retrieves type from System if possible, then searches force field provided by ff.

        Args:
            ff: forcefield to search for Type objects
            acname: ac filename containing type names

        Returns:
            None
        """
        self.particle_types.remove('all')
        with file(acname) as f:
            for line in f:
                if line.startswith('ATOM'):
                    tag = int(line.split()[1])
                    tname = line.split()[-1]
                    s_pt = self.particle_types.get(tname)
                    if not s_pt:
                        s_pt = ff.particle_types.get(tname)
                        if not s_pt:
                            error_print('cannot find type with name {}'.format(tname))
                        self.particle_types.add(s_pt[0].copy())
                    self.particles[tag].type = self.particle_types.get(tname)[0]
                    

    def update_particle_types_from_forcefield(self, f):
        """pysimm.system.System.update_types_from_forcefield

        Updates ParticleType data from Forcefield object f based on ParticleType.name

        Args:
            f: pysimm.forcefield.Forcefield object reference

        Returns:
            None
        """
        for pt in self.particle_types:
            name_ = pt.name.split('@')[-1]
            linker = False
            if pt.name.find('@') >= 0:
                linker = pt.name.split('@')[0]
            pt_ = f.particle_types.get(name_)
            if pt_:
                new = pt_[0].copy()
                new.tag = pt.tag
                if linker:
                    new.name = '%s@%s' % (linker, new.name)
                self.particle_types.remove(pt.tag)
                self.particle_types.add(new)

    def make_linker_types(self):
        """pysimm.system.System.make_linker_types

        Identifies linker particles and creates duplicate ParticleType objects with new names.
        Identification is performed by Particle.linker attribute.
        New ParticleType name is prepended with [H or T]L@ to designate head or tail linker

        Args:
            None

        Returns:
            None
        """
        for p in self.particles:
            if p.linker == 'head':
                head_linker = self.particle_types.get('HL@%s' % p.type.name)
                if head_linker:
                    p.type = head_linker[0]
                else:
                    p.type = p.type.copy()
                    p.type.name = 'HL@%s' % p.type.name
                    self.particle_types.add(p.type)
            elif p.linker == 'tail':
                tail_linker = self.particle_types.get('TL@%s' % p.type.name)
                if tail_linker:
                    p.type = tail_linker[0]
                else:
                    p.type = p.type.copy()
                    p.type.name = 'TL@%s' % p.type.name
                    self.particle_types.add(p.type)
            elif p.linker:
                linker = self.particle_types.get('L@%s' % p.type.name)
                if linker:
                    p.type = linker[0]
                else:
                    p.type = p.type.copy()
                    p.type.name = 'L@%s' % p.type.name
                    self.particle_types.add(p.type)

    def remove_linker_types(self):
        """pysimm.system.System.remove_linker_types

        Reassigns Particle.type references to original ParticleType objects without linker prepend

        Args:
            None

        Returns:
            None
        """
        for p in self.particles:
            if p.type.name.find('@') >= 0:
                pt = self.particle_types.get(p.type.name.split('@')[-1])
                if pt:
                    p.type = pt[0]
                else:
                    print('cannot find regular type for linker %s'
                          % p.type.name)
            
                          
    def read_lammps_dump(self, fname):
        """pysimm.system.System.read_lammps_dump

        Updates particle positions and box size from LAMMPS dump file.
        Assumes following format for each atom line:
     
        tag charge xcoord ycoord zcoord xvelocity yvelocity zvelocity


        Args:
            fname: LAMMPS dump file

        Returns:
            None
        """
        nparticles = 0
        with open(fname) as f:
            line = f.readline()
            while line:
                if len(line.split()) > 1 and line.split()[1] == 'NUMBER':
                    nparticles = int(f.readline())
                elif len(line.split()) > 1 and line.split()[1] == 'BOX':
                    self.dim.xlo, self.dim.xhi = map(float, f.readline().split())
                    self.dim.ylo, self.dim.yhi = map(float, f.readline().split())
                    self.dim.zlo, self.dim.zhi = map(float, f.readline().split())
                    self.set_volume()
                    self.set_density()
                elif len(line.split()) > 1 and line.split()[1] == 'ATOMS':
                    for i in range(nparticles):
                        tag, q, x, y, z, vx, vy, vz = map(float, f.readline().split())
                        tag = int(tag)
                        if self.particles[tag]:
                            p = self.particles[tag]
                            p.charge = q
                            p.x = x
                            p.vx = vx
                            p.y = y
                            p.vy = vy
                            p.z = z
                            p.vz = vz
                line = f.readline()

    def read_lammpstrj(self, trj, frame=1):
        """pysimm.system.System.read_lammpstrj

        Updates particle positions and box size from LAMMPS trajectory file at given frame.
        
        Assumes one of following formats for each atom line:
     
        tag xcoord ycoord zcoord
        
        OR
        
        tag type_id xcoord ycoord zcoord
        
        OR
        
        tag type_id xcoord ycoord zcoord ximage yimage zimage

        Args:
            trj: LAMMPS trajectory file
            frame: sequential frame number (not LAMMPS timestep) default=1

        Returns:
            None
        """
        t_frame = 0
        nparticles = 0
        updated = 0
        with open(trj) as f:
            line = f.readline()
            while line:
                if len(line.split()) > 1 and line.split()[1] == 'TIMESTEP':
                    t_frame += 1
                elif len(line.split()) > 1 and line.split()[1] == 'NUMBER':
                    nparticles = int(f.readline())
                elif len(line.split()) > 1 and line.split()[1] == 'BOX':
                    self.dim.xlo, self.dim.xhi = map(float,
                                                     f.readline().split())
                    self.dim.ylo, self.dim.yhi = map(float,
                                                     f.readline().split())
                    self.dim.zlo, self.dim.zhi = map(float,
                                                     f.readline().split())
                elif (len(line.split()) > 1 and line.split()[1] == 'ATOMS' and
                      t_frame == frame):
                    for i in range(nparticles):
                        line = f.readline().split()
                        if len(line) == 4:
                            id_, x, y, z = map(float, line)
                        elif len(line) == 5:
                            id_, type_, x, y, z = map(float, line)
                        elif len(line) == 7:
                            id_, type_, x, y, z, ix, iy, iz = map(float, line)
                        else:
                            error_print('cannot understand lammpstrj formatting; exiting')
                            return
                        id_ = int(id_)
                        if self.particles[id_]:
                            updated += 1
                            self.particles[id_].x = x
                            self.particles[id_].y = y
                            self.particles[id_].z = z
                line = f.readline()

        verbose_print('updated particle positions for %s of %s particles from trajectory' % (updated, nparticles))

    def read_xyz(self, xyz, frame=1, quiet=False):
        """pysimm.system.System.read_xyz

        Updates particle positions and box size from xyz file at given frame

        Args:
            xyz: xyz trajectory file
            frame: sequential frame number default=1
            quiet: True to print status default=False

        Returns:
            None
        """
        if not quiet:
            verbose_print('reading particle positions from %s' % xyz)
            warning_print('particles are assumed to be in order in xyz file')
        t_frame = 0
        with open(xyz) as f:
            line = f.readline()
            while line:
                t_frame += 1
                assert int(line.split()[0]) == self.particles.count
                line = f.readline()
                for n in range(1, self.particles.count + 1):
                    p = self.particles[n]
                    if t_frame == 1:
                        if not p.type.elem and p.type.name:
                            if p.type.name[0].lower() != 'l':
                                p.type.elem = p.type.name[0].upper()
                            else:
                                p.type.elem = p.type.name[1].upper()
                    line = f.readline()
                    if t_frame == frame:
                        x, y, z = map(float, line.split()[1:])
                        p.x = x
                        p.y = y
                        p.z = z
                if t_frame == frame:
                    print('read %s particle positions from %s'
                          % (self.particles.count, xyz))
                line = f.readline()

    def update_types(self, ptypes, btypes, atypes, dtypes, itypes):
        """pysimm.system.System.update_types

        Updates type objects from a given list of types.

        Args:
            ptypes: list of ParticleType objects from which to update
            btypes: list of BondType objects from which to update
            atypes: list of AngleType objects from which to update
            dtypes: list of DihedralType objects from which to update
            itypes: list of ImproperType objects from which to update
        """
        if ptypes is not None:
            for p in self.particles:
                pt = self.particle_types.get(p.type.name, first=True)
                if pt:
                    p.type = pt[0]
            self.particle_types.remove('all')
            for pt in ptypes:
                self.particle_types.add(pt)

        if btypes is not None:
            for b in self.bonds:
                bt = self.bond_types.get(b.type.name, first=True)
                if bt:
                    b.type = bt[0]
            self.bond_types.remove('all')
            for bt in btypes:
                self.bond_types.add(bt)

        if atypes is not None:
            for a in self.angles:
                at = self.angle_types.get(a.type.name, first=True)
                if at:
                    a.type = at[0]
            self.angle_types.remove('all')
            for at in atypes:
                self.angle_types.add(at)

        if dtypes is not None:
            for d in self.dihedrals:
                dt = self.dihedral_types.get(d.type.name, first=True)
                if dt:
                    d.type = dt[0]
            self.dihedral_types.remove('all')
            for dt in dtypes:
                self.dihedral_types.add(dt)

        if itypes is not None:
            for i in self.impropers:
                it = self.improper_types.get(i.type.name, first=True)
                if it:
                    i.type = it[0]
            self.improper_types.remove('all')
            for it in itypes:
                self.improper_types.add(it)

    def read_type_names(self, types_file):
        """pysimm.system.System.read_type_names

        Update ParticleType names from file.

        Args:
            types_file: type dictionary file name

        Returns:
            None
        """
        ptypes = dict()
        btypes = dict()
        atypes = dict()
        dtypes = dict()
        itypes = dict()

        if os.path.isfile(types_file):
            f = file(types_file)
        elif isinstance(types_file, basestring):
            f = StringIO(types_file)
        for line in f:
            line = line.split()
            if line and line[0].lower() == 'atom':
                for i in range(self.particle_types.count):
                    line = f.next().split()
                    ptypes[int(line[0])] = line[1]
            elif line and line[0].lower() == 'bond':
                for i in range(self.bond_types.count):
                    line = f.next().split()
                    btypes[int(line[0])] = line[1]
            elif line and line[0].lower() == 'angle':
                for i in range(self.angle_types.count):
                    line = f.next().split()
                    atypes[int(line[0])] = line[1]
            elif line and line[0].lower() == 'dihedral':
                for i in range(self.dihedral_types.count):
                    line = f.next().split()
                    dtypes[int(line[0])] = line[1]
            elif line and line[0].lower() == 'improper':
                for i in range(self.improper_types.count):
                    line = f.next().split()
                    itypes[int(line[0])] = line[1]

        for t in self.particle_types:
            t.name = ptypes[t.tag]
            if t.name[0] == 'L':
                if t.name[1].upper() in ['H', 'C', 'N', 'O']:
                    t.elem = t.name[1].upper()
            else:
                if t.name[0].upper() in ['H', 'C', 'N', 'O']:
                    t.elem = t.name[0].upper()
        for t in self.bond_types:
            t.name = btypes[t.tag]
            t.rname = ','.join(reversed(t.name.split(',')))
        for t in self.angle_types:
            t.name = atypes[t.tag]
            t.rname = ','.join(reversed(t.name.split(',')))
        for t in self.dihedral_types:
            t.name = dtypes[t.tag]
            t.rname = ','.join(reversed(t.name.split(',')))
        for t in self.improper_types:
            t.name = itypes[t.tag]
            t.rname = ','.join(reversed(t.name.split(',')))

    def remove_spare_bonding(self, update_tags=True):
        """pysimm.system.System.remove_spare_bonding

        Removes bonds, angles, dihedrals and impropers that reference particles not in System.particles

        Args:
            update_tags: True to update all tags after removal of bonding items default=True
        """
        for b in self.bonds:
            if b.a not in self.particles or b.b not in self.particles:
                self.bonds.remove(b.tag, update=False)

        for a in self.angles:
            if (a.a not in self.particles or a.b not in self.particles or
                    a.c not in self.particles):
                self.angles.remove(a.tag, update=False)

        for d in self.dihedrals:
            if (d.a not in self.particles or d.b not in self.particles or
                    d.c not in self.particles or d.d not in self.particles):
                self.dihedrals.remove(d.tag, update=False)

        for i in self.impropers:
            if (i.a not in self.particles or i.b not in self.particles or
                    i.c not in self.particles or i.d not in self.particles):
                self.impropers.remove(i.tag, update=False)

        if update_tags:
            self.update_tags()

    def update_tags(self):
        """pysimm.system.System.update_tags

        Update Item tags in ItemContainer objects to preserve continuous tags. Removes all objects and then reinserts them.

         Args:
             None

         Returns:
             None
        """
        particles = self.particles.get('all')
        self.particles.remove('all')
        for p in particles:
            del p.tag
            self.particles.add(p)

        ptypes = self.particle_types.get('all')
        self.particle_types.remove('all')
        for pt in ptypes:
            del pt.tag
            self.particle_types.add(pt)

        bonds = self.bonds.get('all')
        self.bonds.remove('all')
        for b in bonds:
            del b.tag
            self.bonds.add(b)

        btypes = self.bond_types.get('all')
        self.bond_types.remove('all')
        for bt in btypes:
            del bt.tag
            self.bond_types.add(bt)

        angles = self.angles.get('all')
        self.angles.remove('all')
        for a in angles:
            del a.tag
            self.angles.add(a)

        atypes = self.angle_types.get('all')
        self.angle_types.remove('all')
        for at in atypes:
            del at.tag
            self.angle_types.add(at)

        dihedrals = self.dihedrals.get('all')
        self.dihedrals.remove('all')
        for d in dihedrals:
            del d.tag
            self.dihedrals.add(d)

        dtypes = self.dihedral_types.get('all')
        self.dihedral_types.remove('all')
        for dt in dtypes:
            del dt.tag
            self.dihedral_types.add(dt)

        impropers = self.impropers.get('all')
        self.impropers.remove('all')
        for i in impropers:
            del i.tag
            self.impropers.add(i)

        itypes = self.improper_types.get('all')
        self.improper_types.remove('all')
        for it in itypes:
            del it.tag
            self.improper_types.add(it)

    def set_references(self):
        """pysimm.system.System.set_references

        Set object references when System information read from text file.
        For example, if bond type value 2 is read from file, set Bond.type to bond_types[2]

        Args:
            None

        Returns:
            None
        """
        for p in self.particles:
            if isinstance(p.type, int) and self.particle_types[p.type]:
                p.type = self.particle_types[p.type]
            elif isinstance(p.type, int) and not self.particle_types[p.type]:
                error_print('error: Cannot find type with tag %s in system '
                            'particles types' % p.type)

        for b in self.bonds:
            if isinstance(b.type, int) and self.bond_types[b.type]:
                b.type = self.bond_types[b.type]
            elif isinstance(b.type, int) and not self.bond_types[b.type]:
                error_print('error: Cannot find type with tag %s in system '
                            'bond types' % b.type)

        for a in self.angles:
            if isinstance(a.type, int) and self.angle_types[a.type]:
                a.type = self.angle_types[a.type]
            elif isinstance(b.type, int) and not self.angle_types[a.type]:
                error_print('error: Cannot find type with tag %s in system '
                            'angle types' % a.type)

        for d in self.dihedrals:
            if isinstance(d.type, int) and self.dihedral_types[d.type]:
                d.type = self.dihedral_types[d.type]
            elif isinstance(d.type, int) and not self.dihedral_types[d.type]:
                error_print('error: Cannot find type with tag %s in system '
                            'dihedral types' % d.type)

        for i in self.impropers:
            if isinstance(i.type, int) and self.improper_types[i.type]:
                i.type = self.improper_types[i.type]
            elif isinstance(i.type, int) and not self.improper_types[i.type]:
                error_print('error: Cannot find type with tag %s in system '
                            'improper types' % i.type)

    def objectify(self):
        """pysimm.system.System.objectify

        Set references for Bond, Angle, Dihedral, Improper objects.
        For example, if read from file that bond #1 is between particle 1 and 2 set Bond.a to particles[1], etc.

        Args:
            None

        Returns:
            None
        """
        if self.objectified:
            return 'already objectified'
        self.set_references()
        for p in self.particles:
            if not isinstance(p.molecule, Molecule):
                if not self.molecules[p.molecule]:
                    m = Molecule()
                    m.tag = p.molecule
                    self.molecules.add(m)
                p.molecule = self.molecules[p.molecule]
                self.molecules[p.molecule.tag].particles.add(p)
            p.bonds = ItemContainer()
            p.angles = ItemContainer()
            p.dihedrals = ItemContainer()
            p.impropers = ItemContainer()
        for b in self.bonds:
            if type(b.a) == int:
                b.a = self.particles[b.a]
                b.b = self.particles[b.b]
                b.a.bonds.add(b)
                b.b.bonds.add(b)
                if b.a.molecule:
                    b.a.molecule.bonds.add(b)
        for a in self.angles:
            if type(a.a) == int:
                a.a = self.particles[a.a]
                a.b = self.particles[a.b]
                a.c = self.particles[a.c]
                if a.a.molecule:
                    a.a.molecule.angles.add(a)
        for d in self.dihedrals:
            if type(d.a) == int:
                d.a = self.particles[d.a]
                d.b = self.particles[d.b]
                d.c = self.particles[d.c]
                d.d = self.particles[d.d]
                if d.a.molecule:
                    d.a.molecule.dihedrals.add(d)
        for i in self.impropers:
            if type(i.a) == int:
                i.a = self.particles[i.a]
                i.b = self.particles[i.b]
                i.c = self.particles[i.c]
                i.d = self.particles[i.d]
                if i.a.molecule:
                    i.a.molecule.impropers.add(i)
        self.objectified = True

    def add_particle_bonding(self):
        """pysimm.system.System.add_particle_bonding

        Update Particle objects such that Particle.bonded_to contains other Particle objects invloved in bonding

        Args:
            None

        Returns:
            None
        """
        for p in self.particles:
            p.bonded_to = ItemContainer()
            p.bonds = ItemContainer()
        for b in self.bonds:
            b.a.bonded_to.add(b.b)
            b.a.bonds.add(b)
            b.b.bonded_to.add(b.a)
            b.b.bonds.add(b)

    def set_excluded_particles(self, bonds=True, angles=True, dihedrals=True):
        """pysimm.system.System.set_excluded_particles

        Updates Particle object such that Particle.excluded_particles contains other Particle objects involved in
        1-2, 1-3, and/or 1-4 interactions

        Args:
            bonds: exclude particles involved in 1-2 interactions
            angles: exclude particles involved in 1-3 interactions
            dihedrals: exclude particles involved in 1-4 interactions

        """
        for p in self.particles:
            p.excluded_particles = ItemContainer()

        if bonds:
            for b in self.bonds:
                if b.a.tag < b.b.tag:
                    b.a.excluded_particles.add(b.b)
                else:
                    b.b.excluded_particles.add(b.a)

        if angles:
            for a in self.angles:
                if a.a.tag < a.b.tag:
                    a.a.excluded_particles.add(a.b)
                if a.a.tag < a.c.tag:
                    a.a.excluded_particles.add(a.c)
                if a.b.tag < a.a.tag:
                    a.b.excluded_particles.add(a.a)
                if a.b.tag < a.c.tag:
                    a.b.excluded_particles.add(a.c)
                if a.c.tag < a.a.tag:
                    a.c.excluded_particles.add(a.a)
                if a.c.tag < a.b.tag:
                    a.c.excluded_particles.add(a.b)

        if dihedrals:
            for d in self.dihedrals:
                if d.a.tag < d.b.tag:
                    d.a.excluded_particles.add(d.b)
                if d.a.tag < d.c.tag:
                    d.a.excluded_particles.add(d.c)
                if d.a.tag < d.d.tag:
                    d.a.excluded_particles.add(d.d)
                if d.b.tag < d.a.tag:
                    d.b.excluded_particles.add(d.a)
                if d.b.tag < d.c.tag:
                    d.b.excluded_particles.add(d.c)
                if d.b.tag < d.d.tag:
                    d.b.excluded_particles.add(d.d)
                if d.c.tag < d.a.tag:
                    d.c.excluded_particles.add(d.a)
                if d.c.tag < d.b.tag:
                    d.c.excluded_particles.add(d.b)
                if d.c.tag < d.d.tag:
                    d.c.excluded_particles.add(d.d)
                if d.d.tag < d.a.tag:
                    d.d.excluded_particles.add(d.a)
                if d.d.tag < d.b.tag:
                    d.d.excluded_particles.add(d.b)
                if d.d.tag < d.c.tag:
                    d.d.excluded_particles.add(d.c)

    def set_atomic_numbers(self):
        """pysimm.system.System.set_atomic_numbers

        Updates ParticleType objects with atomic number based on ParticleType.elem

        Args:
            None

        Returns:
            None
        """
        for pt in self.particle_types:
            if pt.elem == 'H':
                pt.atomic_number = 1
            elif pt.elem == 'He':
                pt.atomic_number = 2
            elif pt.elem == 'Li':
                pt.atomic_number = 3
            elif pt.elem == 'Be':
                pt.atomic_number = 4
            elif pt.elem == 'B':
                pt.atomic_number = 5
            elif pt.elem == 'C':
                pt.atomic_number = 6
            elif pt.elem == 'N':
                pt.atomic_number = 7
            elif pt.elem == 'O':
                pt.atomic_number = 8
            elif pt.elem == 'F':
                pt.atomic_number = 9
            elif pt.elem == 'Ne':
                pt.atomic_number = 10
            elif pt.elem == 'Na':
                pt.atomic_number = 11
            elif pt.elem == 'Mg':
                pt.atomic_number = 12
            elif pt.elem == 'Al':
                pt.atomic_number = 13
            elif pt.elem == 'Si':
                pt.atomic_number = 14
            elif pt.elem == 'P':
                pt.atomic_number = 15
            elif pt.elem == 'S':
                pt.atomic_number = 16
            elif pt.elem == 'Cl':
                pt.atomic_number = 17
            elif pt.elem == 'Ar':
                pt.atomic_number = 18
            elif pt.elem == 'K':
                pt.atomic_number = 19
            elif pt.elem == 'Ca':
                pt.atomic_number = 20
            elif pt.elem == 'Br':
                pt.atomic_number = 35
            elif pt.elem == 'I':
                pt.atomic_number = 53

    def add_particle_bonded_to(self, p, p0, f=None, sep=1.5):
        """pysimm.system.System.add_particle_bonded_to

        Add new Particle to System bonded to p0 and automatically update new forcefield types

        Args:
            p: new Particle object to be added
            p0: original Particle object in System to which p will be bonded
            f: pysimm.forcefield.Forcefield object from which new force field types will be retrieved

        Returns:
            new Particle being added to system for convenient reference
        """
        if p.x is None or p.y is None or p.z is None:
            phi = random() * 2 * pi
            theta = acos(random() * 2 - 1)
            p.x = p0.x + sep * cos(theta) * sin(phi)
            p.y = p0.y + sep * sin(theta) * sin(phi)
            p.z = p0.z + sep * cos(phi)
        if p.charge is None:
            p.charge = 0
        if p.molecule is None:
            p.molecule = p0.molecule
        self.add_particle(p)
        self.add_bond(p0, p, f)
        if not p0.bonded_to:
            self.add_particle_bonding()
        for p_ in p0.bonded_to:
            if p_ is not p:
                self.add_angle(p_, p0, p, f)
                for p_b in p_.bonded_to:
                    if p_b is not p0:
                        self.add_dihedral(p_b, p_, p0, p, f)
        return p

    def add_particle(self, p):
        """pysimm.system.System.add_particle

        Add new Particle to System.

        Args:
            p: new Particle object to be added

        Returns:
            None
        """
        self.particles.add(p)

    def rotate(self, around=None, theta_x=0, theta_y=0, theta_z=0, rot_matrix=None):
        """pysimm.system.System.rotate

        *** REQUIRES NUMPY ***

        Rotates entire system around given Particle by user defined angles

        Args:
            around: Particle around which System will be rotated default=None
            theta_x: angle around which system will be rotated on x axis
            theta_y: angle around which system will be rotated on y axis
            theta_z: angle around which system will be rotated on z axis
            rot_matrix: rotation matrix to use for rotation

        Returns:
            None
        """
        if not np:
            raise PysimmError('pysimm.system.System.rotate function requires numpy')
        theta_x = random() * 2 * pi if theta_x is 'random' else theta_x
        theta_y = random() * 2 * pi if theta_y is 'random' else theta_y
        theta_z = random() * 2 * pi if theta_z is 'random' else theta_z
        if around is None:
            around = []
            self.set_cog()
            around.append(self.cog[0])
            around.append(self.cog[1])
            around.append(self.cog[2])
        elif isinstance(around, Particle):
            around = [around.x, around.y, around.z]
        if (isinstance(around, list) and len(around) == 3 and
                len(set([isinstance(x, float) for x in around])) == 1 and isinstance(around[0], float)):
            for p in self.particles:
                p.x -= around[0]
                p.y -= around[1]
                p.z -= around[2]
                if rot_matrix is not None:
                    p.x, p.y, p.z = [x[0] for x in (rot_matrix*np.matrix([[p.x], [p.y], [p.z]])).tolist()]
                else:
                    p.x, p.y, p.z = rotate_vector(p.x, p.y, p.z, theta_x, theta_y, theta_z)
                p.x += around[0]
                p.y += around[1]
                p.z += around[2]

    def make_new_bonds(self, p1=None, p2=None, f=None, angles=True, dihedrals=True, impropers=True):
        """pysimm.system.System.make_new_bonds

        Makes new bond between two particles and updates new force field types

        Args:
            p1: pysimm.system.Particle object involved in new bond
            p2: pysimm.system.Particle object involved in new bond
            f: pysimm.forcefield.Forcefield object from which new force field types will be retrieved
            angles: True to update new angles default=True
            dihedrals: True to update new dihedrals default=True
            impropers: True to update new impropers default=True

        Returns:
            None
        """
        self.add_particle_bonding()
        self.add_bond(p1, p2, f)
        if angles or dihedrals or impropers:
            for p in p1.bonded_to:
                if angles:
                    if p is not p2:
                        self.add_angle(p, p1, p2, f)
                if dihedrals:
                    for pb in p.bonded_to:
                        if pb is not p1 and p is not p2:
                            self.add_dihedral(pb, p, p1, p2, f)
            for p in p2.bonded_to:
                if angles:
                    if p is not p1:
                        self.add_angle(p1, p2, p, f)
                if dihedrals:
                    for pb in p.bonded_to:
                        if pb is not p2 and p is not p1:
                            self.add_dihedral(p1, p2, p, pb, f)
            if dihedrals:
                for pb1 in p1.bonded_to:
                    for pb2 in p2.bonded_to:
                        if pb1 is not p2 and pb2 is not p1:
                            self.add_dihedral(pb1, p1, p2, pb2, f)
<<<<<<< HEAD

        p1.bonded_to.add(p2)
        p2.bonded_to.add(p1)
=======
>>>>>>> 9332c4ba

        if impropers:
            if self.ff_class == '2':
                for perm in permutations(p1.bonded_to, 3):
                    unique = True
                    for i in self.impropers:
                        if i.a is not p1:
                            continue
                        if set([i.b, i.c, i.d]) == set([perm[0], perm[1],
                                                        perm[2]]):
                            unique = False
                            break
                    if unique:
                        self.add_improper(p1, perm[0], perm[1], perm[2], f)
                for perm in permutations(p2.bonded_to, 3):
                    unique = True
                    for i in self.impropers:
                        if i.a is not p2:
                            continue
                        if set([i.b, i.c, i.d]) == set([perm[0], perm[1],
                                                        perm[2]]):
                            unique = False
                            break
                    if unique:
                        self.add_improper(p2, perm[0], perm[1], perm[2], f)

    def add_bond(self, a=None, b=None, f=None):
        """pysimm.system.System.add_bond

        Add Bond to system between two particles

        Args:
            a: pysimm.system.Particle involved in new Bond
            b: pysimm.system.Particle involved in new Bond
            f: pysimm.forcefield.Forcefield object from which new force field type will be retrieved

        Returns:
            None
        """
        if a is b:
            return
        a_name = a.type.eq_bond or a.type.name
        b_name = b.type.eq_bond or b.type.name
        btype = self.bond_types.get('%s,%s' % (a_name, b_name))
        if not btype and f:
            btype = f.bond_types.get('%s,%s' % (a_name, b_name))
            if btype:
                bt = btype[0].copy()
                self.bond_types.add(bt)
            btype = self.bond_types.get('%s,%s' % (a_name, b_name))
        if btype:
            new_b = Bond(type=btype[0], a=a, b=b)
            self.bonds.add(new_b)
            if a.bonded_to is None or b.bonded_to is None:
                self.add_particle_bonding()
            if a.bonded_to and b not in a.bonded_to:
                a.bonded_to.add(b)
            if b.bonded_to and a not in b.bonded_to:
                b.bonded_to.add(a)
        else:
            error_print('error: system does not contain bond type named %s,%s '
                        'or could not find type in forcefield supplied'
                        % (a_name, b_name))
            return

    def add_angle(self, a=None, b=None, c=None, f=None):
        """pysimm.system.System.add_angle

        Add Angle to system between three particles

        Args:
            a: pysimm.system.Particle involved in new Angle
            b: pysimm.system.Particle involved in new Angle (middle particle)
            c: pysimm.system.Particle involved in new Angle
            f: pysimm.forcefield.Forcefield object from which new force field type will be retrieved

        Returns:
            None
        """
        if a is c:
            return
        a_name = a.type.eq_angle or a.type.name
        b_name = b.type.eq_angle or b.type.name
        c_name = c.type.eq_angle or c.type.name
        atype = self.angle_types.get('%s,%s,%s'
                                     % (a_name, b_name, c_name))
        if not atype and f:
            atype = f.angle_types.get('%s,%s,%s'
                                      % (a_name, b_name, c_name))
            if atype:
                at = atype[0].copy()
                self.angle_types.add(at)
            atype = self.angle_types.get('%s,%s,%s'
                                         % (a_name, b_name,
                                            c_name))
        if atype:
            self.angles.add(Angle(type=atype[0], a=a, b=b, c=c))
        else:
            error_print('error: system does not contain angle type named '
                        '%s,%s,%s or could not find type in forcefield supplied'
                        % (a_name, b_name, c_name))
            return

    def add_dihedral(self, a=None, b=None, c=None, d=None, f=None):
        """pysimm.system.System.add_dihedral

        Add Dihedral to system between four particles

        Args:
            a: pysimm.system.Particle involved in new Dihedral
            b: pysimm.system.Particle involved in new Dihedral (middle particle)
            c: pysimm.system.Particle involved in new Dihedral (middle particle)
            d: pysimm.system.Particle involved in new Dihedral
            f: pysimm.forcefield.Forcefield object from which new force field type will be retrieved

        Returns:
            None
        """
        if a is c or b is d:
            return
        a_name = a.type.eq_dihedral or a.type.name
        b_name = b.type.eq_dihedral or b.type.name
        c_name = c.type.eq_dihedral or c.type.name
        d_name = d.type.eq_dihedral or d.type.name
        dtype = self.dihedral_types.get('%s,%s,%s,%s'
                                        % (a_name, b_name,
                                           c_name, d_name))
        if not dtype and f:
            dtype = f.dihedral_types.get('%s,%s,%s,%s'
                                         % (a_name, b_name,
                                            c_name, d_name))
            if dtype:
                dt = dtype[0].copy()
                self.dihedral_types.add(dt)
            dtype = self.dihedral_types.get('%s,%s,%s,%s'
                                            % (a_name, b_name,
                                               c_name, d_name))
        if dtype:
            self.dihedrals.add(Dihedral(type=dtype[0], a=a, b=b, c=c, d=d))
        else:
            error_print('error: system does not contain dihedral type named '
                        '%s,%s,%s,%s or could not find type in forcefield '
                        'supplied' % (a_name, b_name,
                                      c_name, d_name))
            error_print('tags: %s %s %s %s' % (a.tag, b.tag, c.tag, d.tag))
            return

    def add_improper(self, a=None, b=None, c=None, d=None, f=None):
        """pysimm.system.System.add_improper

        Add Improper to system between four particles

        Args:
            a: pysimm.system.Particle involved in new Improper (middle particle)
            b: pysimm.system.Particle involved in new Improper
            c: pysimm.system.Particle involved in new Improper
            d: pysimm.system.Particle involved in new Improper
            f: pysimm.forcefield.Forcefield object from which new force field type will be retrieved

        Returns:
            None
        """
        a_name = a.type.eq_improper or a.type.name
        b_name = b.type.eq_improper or b.type.name
        c_name = c.type.eq_improper or c.type.name
        d_name = d.type.eq_improper or d.type.name
        if self.ff_class == '2' or self.improper_style == 'class2':
            itype = self.improper_types.get('%s,%s,%s,%s'
                                            % (b_name, a_name,
                                               c_name, d_name),
                                            improper_type=True)
        else:
            itype = self.improper_types.get('%s,%s,%s,%s'
                                            % (a_name, b_name,
                                               c_name, d_name),
                                            improper_type=True)
        if not itype and f:
            if f.ff_class == '2':
                itype = f.improper_types.get('%s,%s,%s,%s'
                                             % (b_name, a_name,
                                                c_name, d_name),
                                             improper_type=True)
            else:
                itype = f.improper_types.get('%s,%s,%s,%s'
                                             % (a_name, b_name,
                                                c_name, d_name),
                                             improper_type=True)
            if itype:
                it = itype[0].copy()
                self.improper_types.add(it)
            if f.ff_class == '2':
                itype = self.improper_types.get('%s,%s,%s,%s'
                                                % (b_name, a_name,
                                                   c_name, d_name),
                                                improper_type=True)
            else:
                itype = self.improper_types.get('%s,%s,%s,%s'
                                                % (a_name, b_name,
                                                   c_name, d_name),
                                                improper_type=True)
        if itype:
            self.impropers.add(Improper(type=itype[0], a=a, b=b, c=c, d=d))
        else:
            return

    def check_forcefield(self):
        """pysimm.system.System.check_forcefield

        Iterates through particles and prints the following:
        
        tag
        type name
        type element
        type description
        bonded elements

        Args:
            None

        Returns:
            None
        """
        if not self.objectified:
            self.objectify()
        for p in self.particles:
            p.bond_elements = [x.a.type.elem if p is x.b else
                               x.b.type.elem for x in p.bonds]
            p.nbonds = len(p.bond_elements)
            print(p.tag, p.type.name, p.type.elem, p.type.desc, p.bond_elements)

    def apply_forcefield(self, f, charges='default', set_box=True, box_padding=10,
                         update_ptypes=False, skip_ptypes=False):
        """pysimm.system.System.apply_forcefield

        Applies force field data to System based on typing rules defined in Forcefield object f

        Args:
            f: pysimm.forcefield.Forcefield object from which new force field type will be retrieved
            charges: type of charges ot be applied default='default'
            set_box: Update simulation box information based on particle positions default=True
            box_padding: Add padding to simulation box if updating dimensions default=10 (Angstroms)
            update_ptypes: If True, update particle types based on current ParticleType names default=False
            skip_ptypes: if True, do not change particle types

        Returns:
            None
        """

        self.ff_class = f.ff_class
        self.ff_name = f.ff_name
        if update_ptypes:
            self.update_particle_types_from_forcefield(f)
            skip_ptypes = True
        if not skip_ptypes:
            f.assign_ptypes(self)
        if self.bonds.count > 0:
            f.assign_btypes(self)
        f.assign_atypes(self)
        f.assign_dtypes(self)
        f.assign_itypes(self)

        if charges:
            f.assign_charges(self, charges=charges)

        if set_box:
            self.set_box(box_padding, center=False)

    def apply_charges(self, f, charges='default'):
        """pysimm.system.System.apply_charges

        Applies charges derived using method provided by user. Defaults to 'default'. Calls Forcefield.assign_charges method of forcefield object provided.

        Args:
            f: pysimm.forcefield.Forcefield object
            charges: type of charges ot be applied default='default'

        Returns:
            None
        """
        f.assign_charges(self, charges=charges)
        
    def write_lammps_mol(self, out_data):
        """pysimm.system.System.write_lammps_mol

        Write System data formatted as LAMMPS molecule template

        Args:
            out_data: where to write data, file name or 'string'

        Returns:
            None or string if data file if out_data='string'
        """
        if out_data == 'string':
            out_file = StringIO()
        else:
            out_file = open(out_data, 'w+')
            
        self.set_mass()
        self.set_cog()
            
        out_file.write('%s\n\n' % self.name)
        out_file.write('%s atoms\n' % self.particles.count)
        out_file.write('%s bonds\n' % self.bonds.count)
        out_file.write('%s angles\n' % self.angles.count)
        out_file.write('%s dihedrals\n' % self.dihedrals.count)
        out_file.write('%s impropers\n' % self.impropers.count)
        
        if self.particles.count > 0:
            out_file.write('Coords\n\n')
            for p in self.particles:
                out_file.write('{} {} {} {}\n'.format(p.tag, p.x, p.y, p.z))
        
        out_file.write('\n')
        
        if self.particles.count > 0:
            out_file.write('Types\n\n')
            for p in self.particles:
                out_file.write('{} {}\n'.format(p.tag, p.type.tag))
        
        out_file.write('\n')
        
        if self.particles.count > 0:
            out_file.write('Charges\n\n')
            for p in self.particles:
                out_file.write('{} {}\n'.format(p.tag, p.charge))
        
        out_file.write('\n')
        
        if self.bonds.count > 0:
            out_file.write('Bonds\n\n')
            for b in self.bonds:
                out_file.write('{} {} {} {}\n'.format(b.tag, b.type.tag, b.a.tag, b.b.tag))
        
        out_file.write('\n')
        
        if self.angles.count > 0:
            out_file.write('Angles\n\n')
            for a in self.angles:
                out_file.write('{} {} {} {} {}\n'.format(a.tag, a.type.tag, a.a.tag, a.b.tag, a.c.tag))
        
        out_file.write('\n')
        
        if self.dihedrals.count > 0:
            out_file.write('Dihedrals\n\n')
            for d in self.dihedrals:
                out_file.write('{} {} {} {} {} {}\n'.format(d.tag, d.type.tag, d.a.tag, d.b.tag, d.c.tag, d.d.tag))
        
        out_file.write('\n')
        
        if self.impropers.count > 0:
            out_file.write('Impropers\n\n')
            for i in self.impropers:
                out_file.write('{} {} {} {} {} {}\n'.format(i.tag, i.type.tag, i.a.tag, i.b.tag, i.c.tag, i.d.tag))
                
        if out_data == 'string':
            s = out_file.getvalue()
            out_file.close()
            return s
        else:
            out_file.close()
        

    def write_lammps(self, out_data, **kwargs):
        """pysimm.system.System.write_lammps

        Write System data formatted for LAMMPS

        Args:
            out_data: where to write data, file name or 'string'

        Returns:
            None or string if data file if out_data='string'
        """
        empty = kwargs.get('empty')

        if out_data == 'string':
            out_file = StringIO()
        else:
            out_file = open(out_data, 'w+')

        if empty:
            out_file.write('%s\n\n' % self.name)
            out_file.write('%s atoms\n' % 0)
            out_file.write('%s bonds\n' % 0)
            out_file.write('%s angles\n' % 0)
            out_file.write('%s dihedrals\n' % 0)
            out_file.write('%s impropers\n' % 0)
        else:
            out_file.write('%s\n\n' % self.name)
            out_file.write('%s atoms\n' % self.particles.count)
            out_file.write('%s bonds\n' % self.bonds.count)
            out_file.write('%s angles\n' % self.angles.count)
            out_file.write('%s dihedrals\n' % self.dihedrals.count)
            out_file.write('%s impropers\n' % self.impropers.count)

        out_file.write('\n')

        out_file.write('%s atom types\n' % self.particle_types.count)
        if self.bond_types.count > 0:
            out_file.write('%s bond types\n' % self.bond_types.count)
        if self.angle_types.count > 0:
            out_file.write('%s angle types\n' % self.angle_types.count)
        if self.dihedral_types.count > 0:
            out_file.write('%s dihedral types\n' % self.dihedral_types.count)
        if self.improper_types.count > 0:
            out_file.write('%s improper types\n' % self.improper_types.count)

        out_file.write('\n')

        out_file.write('%f %f xlo xhi\n' % (self.dim.xlo, self.dim.xhi))
        out_file.write('%f %f ylo yhi\n' % (self.dim.ylo, self.dim.yhi))
        out_file.write('%f %f zlo zhi\n' % (self.dim.zlo, self.dim.zhi))

        out_file.write('\n')

        if self.particle_types.count > 0:
            out_file.write('Masses\n\n')
            for pt in self.particle_types:
                if not pt.mass:
                    error_print('error: some particle types do not have masses')
                    return
                out_file.write('%4d\t%s\t# %s\n' % (pt.tag, pt.mass, pt.name))
            out_file.write('\n')

        if self.particle_types.count > 0:
            out_file.write('Pair Coeffs\n\n')
            for pt in self.particle_types:
                if (self.pair_style and (self.pair_style.startswith('lj') or
                        self.pair_style.startswith('class2')) and
                        pt.sigma is not None and pt.epsilon is not None):
                    out_file.write('%4d\t%s\t%s\t# %s\n'
                                   % (pt.tag, pt.epsilon, pt.sigma, pt.name))
                elif (self.pair_style and self.pair_style.startswith('buck') and
                        pt.a is not None and pt.rho is not None and pt.c is not None):
                    out_file.write('%4d\t%s\t%s\t%s\t# %s\n'
                                   % (pt.tag, pt.a, pt.rho, pt.c, pt.name))
                elif not self.pair_style and pt.sigma is not None and pt.epsilon is not None:
                    out_file.write('%4d\t%s\t%s\t# %s\n'
                                   % (pt.tag, pt.epsilon, pt.sigma, pt.name))
                elif not self.pair_style and pt.a is not None and pt.rho is not None and pt.c is not None:
                    out_file.write('%4d\t%s\t%s\t%s\t# %s\n'
                                   % (pt.tag, pt.a, pt.rho, pt.c, pt.name))
                else:
                    error_print('error: cannot understand your pair style')
                    return
            out_file.write('\n')

        if self.bond_types.count > 0:
            out_file.write('Bond Coeffs\n\n')
            for b in self.bond_types:
                if self.bond_style == 'harmonic' or self.ff_class == '1':
                    out_file.write('%4d\t%s\t%s\t# %s\n'
                                   % (b.tag, b.k, b.r0, b.name))
                elif self.bond_style == 'class2' or self.ff_class == '2':
                    out_file.write('%4d\t%s\t%s\t%s\t%s\t# %s\n'
                                   % (b.tag, b.r0, b.k2, b.k3, b.k4, b.name))
                else:
                    error_print('error: cannot understand your bond style')
            out_file.write('\n')

        if self.angle_types.count > 0:
            out_file.write('Angle Coeffs\n\n')
            for a in self.angle_types:
                if self.angle_style == 'harmonic' or self.ff_class == '1':
                    out_file.write('%4d\t%s\t'
                                   '%s\t# %s\n'
                                   % (a.tag, a.k,
                                      a.theta0, a.name))
                elif self.angle_style == 'class2' or self.ff_class == '2':
                    out_file.write('%4d\t%s\t'
                                   '%s\t%s\t%s\t# %s\n'
                                   % (a.tag, a.theta0,
                                      a.k2, a.k3, a.k4, a.name))
            out_file.write('\n')

        if (self.angle_types.count > 0 and (self.ff_class == '2' or
                                            self.angle_style == 'class2')):
            out_file.write('BondBond Coeffs\n\n')
            for a in self.angle_types:
                if not a.m:
                    a.m = 0.0
                    if not a.r1:
                        a.r1 = 0.0
                    if not a.r2:
                        a.r2 = 0.0
                out_file.write('%4d\t%s\t%s\t%s\t# %s\n'
                               % (a.tag, a.m, a.r1, a.r2, a.name))
            out_file.write('\n')
            out_file.write('BondAngle Coeffs\n\n')
            for a in self.angle_types:
                if not a.n1:
                    a.n1 = 0.0
                    if not a.r1:
                        a.r1 = 0.0
                    if not a.r2:
                        a.r2 = 0.0
                if not a.n2:
                    a.n2 = 0.0
                out_file.write('%4d\t%s\t%s\t%s\t%s\t# %s\n'
                               % (a.tag, a.n1, a.n2, a.r1, a.r2, a.name))
            out_file.write('\n')

        if self.dihedral_types.count > 0:
            out_file.write('Dihedral Coeffs\n\n')
            for dt in self.dihedral_types:
                if self.dihedral_style == 'fourier':
                    dt_str = '{:4d}\t{}'.format(dt.tag, dt.m)
                    for k, d, n in zip(dt.k, dt.d, dt.n):
                        dt_str += '\t{}\t{}\t{}'.format(k, d, n)
                    dt_str += '\t# {}\n'.format(dt.name)
                    out_file.write(dt_str)
                elif self.dihedral_style == 'harmonic' or self.ff_class == '1':
                    out_file.write('%4d\t%s\t%2s\t%s\t# %s\n'
                                   % (dt.tag, dt.k, dt.d, dt.n, dt.name))
                elif self.dihedral_style == 'class2' or self.ff_class == '2':
                    out_file.write('%4d\t%s\t%s\t%s\t%s\t%s\t%s\t# %s\n'
                                   % (dt.tag, dt.k1, dt.phi1, dt.k2, dt.phi2, dt.k3,
                                      dt.phi3, dt.name))
            out_file.write('\n')

        if self.dihedral_types.count > 0 and (self.ff_class == '2' or
                                        self.dihedral_style == 'class2'):
            out_file.write('MiddleBondTorsion Coeffs\n\n')
            for d in self.dihedral_types:
                if not d.a1:
                    d.a1 = 0.0
                    if not d.r2:
                        d.r2 = 0.0
                if not d.a2:
                    d.a2 = 0.0
                    if not d.r2:
                        d.r2 = 0.0
                if not d.a3:
                    d.a3 = 0.0
                    if not d.r2:
                        d.r2 = 0.0
                out_file.write('%4d\t%s\t%s\t%s\t%s\t# %s\n'
                               % (d.tag, d.a1, d.a2, d.a3, d.r2, d.name))
            out_file.write('\n')
            out_file.write('EndBondTorsion Coeffs\n\n')
            for d in self.dihedral_types:
                if not d.b1:
                    d.b1 = 0.0
                    if not d.r1:
                        d.r1 = 0.0
                    if not d.r3:
                        d.r3 = 0.0
                if not d.b2:
                    d.b2 = 0.0
                    if not d.r1:
                        d.r1 = 0.0
                    if not d.r3:
                        d.r3 = 0.0
                if not d.b3:
                    d.b3 = 0.0
                    if not d.r1:
                        d.r1 = 0.0
                    if not d.r3:
                        d.r3 = 0.0
                if not d.c1:
                    d.c1 = 0.0
                    if not d.r1:
                        d.r1 = 0.0
                    if not d.r3:
                        d.r3 = 0.0
                if not d.c2:
                    d.c2 = 0.0
                    if not d.r1:
                        d.r1 = 0.0
                    if not d.r3:
                        d.r3 = 0.0
                if not d.c3:
                    d.c3 = 0.0
                    if not d.r1:
                        d.r1 = 0.0
                    if not d.r3:
                        d.r3 = 0.0
                out_file.write('%4d\t%s\t%s\t%s\t%s\t%s\t%s\t%s\t%s\t# %s\n'
                               % (d.tag,
                                  d.b1, d.b2, d.b3,
                                  d.c1, d.c2, d.c3,
                                  d.r1, d.r3,
                                  d.name))
            out_file.write('\n')
            out_file.write('AngleTorsion Coeffs\n\n')
            for d in self.dihedral_types:
                if not d.d1:
                    d.d1 = 0.0
                    if not d.theta1:
                        d.theta1 = 0.0
                    if not d.theta2:
                        d.theta2 = 0.0
                if not d.d2:
                    d.d2 = 0.0
                    if not d.theta1:
                        d.theta1 = 0.0
                    if not d.theta2:
                        d.theta2 = 0.0
                if not d.d3:
                    d.d3 = 0.0
                    if not d.theta1:
                        d.theta1 = 0.0
                    if not d.theta2:
                        d.theta2 = 0.0
                if not d.e1:
                    d.e1 = 0.0
                    if not d.theta1:
                        d.theta1 = 0.0
                    if not d.theta2:
                        d.theta2 = 0.0
                if not d.e2:
                    d.e2 = 0.0
                    if not d.theta1:
                        d.theta1 = 0.0
                    if not d.theta2:
                        d.theta2 = 0.0
                if not d.e3:
                    d.e3 = 0.0
                    if not d.theta1:
                        d.theta1 = 0.0
                    if not d.theta2:
                        d.theta2 = 0.0
                out_file.write('%4d\t%s\t%s\t%s\t%s\t%s\t%s\t%s\t%s\t# %s\n'
                               % (d.tag,
                                  d.d1, d.d2, d.d3,
                                  d.e1, d.e2, d.e3,
                                  d.theta1, d.theta2,
                                  d.name))
            out_file.write('\n')
            out_file.write('AngleAngleTorsion Coeffs\n\n')
            for d in self.dihedral_types:
                if not d.m:
                    d.m = 0.0
                    if not d.theta1:
                        d.theta1 = 0.0
                    if not d.theta2:
                        d.theta2 = 0.0
                out_file.write('%4d\t%s\t%s\t%s\t# %s\n'
                               % (d.tag,
                                  d.m,
                                  d.theta1, d.theta2,
                                  d.name))
            out_file.write('\n')
            out_file.write('BondBond13 Coeffs\n\n')
            for d in self.dihedral_types:
                if not d.n_class2:
                    d.n_class2 = 0.0
                    if not d.r1:
                        d.r1 = 0.0
                    if not d.r3:
                        d.r3 = 0.0
                out_file.write('%4d\t%s\t%s\t%s\t# %s\n'
                               % (d.tag,
                                  d.n_class2,
                                  d.r1, d.r3,
                                  d.name))
            out_file.write('\n')

        if self.improper_types.count > 0:
            out_file.write('Improper Coeffs\n\n')
            for i in self.improper_types:
                if self.improper_style == 'harmonic' or self.improper_style =='class2':
                    if not i.k:
                        i.k = 0.0
                    if not i.x0:
                        i.x0 = 0.0
                    out_file.write('%4d\t%s\t%s\t# %s\n'
                                   % (i.tag, i.k, i.x0, i.name))
                elif self.improper_style == 'cvff':
                    out_file.write('%4d\t%s\t%s\t%s\t# %s\n'
                                   % (i.tag, i.k, i.d, i.n, i.name))
            out_file.write('\n')

        if self.improper_types.count > 0 and (self.ff_class == '2' or
                                              self.improper_style == 'class2'):
            out_file.write('AngleAngle Coeffs\n\n')
            for i in self.improper_types:
                if not i.m1:
                    i.m1 = 0.0
                    if not i.theta1:
                        i.theta1 = 0.0
                    if not i.theta2:
                        i.theta2 = 0.0
                    if not i.theta3:
                        i.theta3 = 0.0
                if not i.m2:
                    i.m2 = 0.0
                    if not i.theta1:
                        i.theta1 = 0.0
                    if not i.theta2:
                        i.theta2 = 0.0
                    if not i.theta3:
                        i.theta3 = 0.0
                if not i.m3:
                    i.m3 = 0.0
                    if not i.theta1:
                        i.theta1 = 0.0
                    if not i.theta2:
                        i.theta2 = 0.0
                    if not i.theta3:
                        i.theta3 = 0.0
                out_file.write('%4d\t%s\t%s\t%s\t%s\t%s\t%s\t# %s\n'
                               % (i.tag,
                                  i.m1, i.m2, i.m3,
                                  i.theta1, i.theta2, i.theta3,
                                  i.name))
            out_file.write('\n')

        if self.particles.count > 0 and not empty:
            out_file.write('Atoms\n\n')
            for p in self.particles:
                if not p.molecule:
                    p.molecule = Item()
                    p.molecule.tag = 1
                if not p.charge:
                    p.charge = 0
                if isinstance(p.molecule, int):
                    out_file.write('%4d\t%d\t%d\t%s\t%s\t%s\t%s\n'
                                   % (p.tag, p.molecule, p.type.tag, p.charge,
                                      p.x, p.y, p.z))
                else:
                    out_file.write('%4d\t%d\t%d\t%s\t%s\t%s\t%s\n'
                                   % (p.tag, p.molecule.tag, p.type.tag, p.charge,
                                      p.x, p.y, p.z))
            out_file.write('\n')

            out_file.write('Velocities\n\n')
            for p in self.particles:
                if not p.vx:
                    p.vx = 0.
                if not p.vy:
                    p.vy = 0.
                if not p.vz:
                    p.vz = 0
                out_file.write('%4d\t%s\t%s\t%s\n' % (p.tag, p.vx, p.vy, p.vz))
            out_file.write('\n')

        if self.bonds.count > 0 and not empty:
            out_file.write('Bonds\n\n')
            for b in self.bonds:
                out_file.write('%4d\t%d\t%d\t%d\n'
                               % (b.tag, b.type.tag, b.a.tag, b.b.tag))
            out_file.write('\n')

        if self.angles.count > 0 and not empty:
            out_file.write('Angles\n\n')
            for a in self.angles:
                out_file.write('%4d\t%d\t%d\t%d\t%d\n'
                               % (a.tag, a.type.tag, a.a.tag, a.b.tag, a.c.tag))
            out_file.write('\n')

        if self.dihedrals.count > 0 and not empty:
            out_file.write('Dihedrals\n\n')
            for d in self.dihedrals:
                out_file.write('%4d\t%d\t%d\t%d\t%d\t%d\n'
                               % (d.tag, d.type.tag,
                                  d.a.tag, d.b.tag, d.c.tag, d.d.tag))
            out_file.write('\n')

        if self.impropers.count > 0 and not empty:
            out_file.write('Impropers\n\n')
            for i in self.impropers:
                if self.ff_class == '2' or self.improper_style == 'class2':
                    out_file.write('%4d\t%d\t%d\t%d\t%d\t%d\n'
                                   % (i.tag, i.type.tag,
                                      i.b.tag, i.a.tag, i.c.tag, i.d.tag))
                else:
                    out_file.write('%4d\t%d\t%d\t%d\t%d\t%d\n'
                                   % (i.tag, i.type.tag,
                                      i.a.tag, i.b.tag, i.c.tag, i.d.tag))
            out_file.write('\n')

        if out_data == 'string':
            s = out_file.getvalue()
            out_file.close()
            return s
        else:
            out_file.close()
            
    def write_xyz(self, outfile='data.xyz', **kwargs):
        """pysimm.system.System.write_xyz

        Write System data in xyz format

        Args:
            outfile: where to write data, file name or 'string'

        Returns:
            None or string of data file if out_data='string'
        """
        elem = kwargs.get('elem') if kwargs.get('elem') is not None else True
        append = kwargs.get('append')
        if outfile == 'string':
            out = StringIO()
        else:
            if append:
                out = open(outfile, 'a')
            else:
                out = open(outfile, 'w')

        out.write('%s\n' % self.particles.count)
        out.write('xyz file written from pySIMM system module\n')
        for p in self.particles:
            if elem and p.type and p.type.elem is not None:
                out.write('%s %s %s %s\n' % (p.type.elem, p.x, p.y, p.z))
            elif elem and p.elem is not None:
                out.write('%s %s %s %s\n' % (p.elem, p.x, p.y, p.z))
            else:
                out.write('%s %s %s %s\n' % (p.type.tag, p.x, p.y, p.z))
        if outfile == 'string':
            s = out.getvalue()
            out.close()
            return s
        else:
            out.close()

    def write_chemdoodle_json(self, outfile, **kwargs):
        """pysimm.system.System.write_chemdoodle_json

        Write System data in chemdoodle json format

        Args:
            outfile: where to write data, file name or 'string'

        Returns:
            None or string of data file if out_data='string'
        """

        atoms = []
        bonds = []

        for p in self.particles:
            if p.type and p.type.elem:
                atoms.append({"x": p.x, "y": p.y, "z": p.z, "l": p.type.elem, "i": p.type.name, "c": p.charge})
            elif p.elem and p.type:
                atoms.append({"x": p.x, "y": p.y, "z": p.z, "l": p.elem, "i": p.type.name, "c": p.charge})
            elif p.elem:
                atoms.append({"x": p.x, "y": p.y, "z": p.z, "l": p.elem})
            else:
                atoms.append({"x": p.x, "y": p.y, "z": p.z, "i": p.type.name, "c": p.charge})

        for b in self.bonds:
            if b.order:
                bonds.append({"b": b.a.tag-1, "e": b.b.tag-1, "o": b.order})
            else:
                bonds.append({"b": b.a.tag-1, "e": b.b.tag-1})

        j = {"a": atoms, "b": bonds}

        if outfile == 'string':
            out = StringIO()
        else:
            out = open(outfile, 'w+')

        out.write(json.dumps(j))

        if outfile == 'string':
            s = out.getvalue()
            out.close()
            return s
        else:
            out.close()

    def write_mol(self, outfile='data.mol'):
        """pysimm.system.System.write_mol

        Write System data in mol format

        Args:
            outfile: where to write data, file name or 'string'

        Returns:
            None or string of data file if out_data='string'
        """
        if outfile == 'string':
            out = StringIO()
        else:
            out = open(outfile, 'w+')

        out.write('system\n')
        out.write('written using pySIMM system module\n\n')
        out.write('%s\t%s\n' % (self.particles.count, self.bonds.count))
        for p in self.particles:
            if not p.charge:
                p.charge = 0.0
            if p.type and p.type.elem:
                out.write('%10.4f%10.4f%10.4f %s 0 %10.4f\n'
                          % (p.x, p.y, p.z, '{0: >3}'.format(p.type.elem),
                             p.charge))
            elif p.elem:
                out.write('%10.4f%10.4f%10.4f %s 0 %10.4f\n'
                          % (p.x, p.y, p.z, '{0: >3}'.format(p.elem),
                             p.charge))
            elif p.type:
                out.write('%10.4f%10.4f%10.4f %s 0 %10.4f\n'
                          % (p.x, p.y, p.z, '{0: >3}'.format(p.type.tag),
                             p.charge))

        for b in self.bonds:
            if b.order:
                out.write('%s\t%s\t%s\t%s\t%s\t%s\n'
                          % (b.a.tag, b.b.tag, b.order, 0, 0, 0))
            else:
                out.write('%s\t%s\t%s\t%s\t%s\t%s\n'
                          % (b.a.tag, b.b.tag, 1, 0, 0, 0))
        out.write('M END')
        if outfile == 'string':
            s = out.getvalue()
            out.close()
            return s
        else:
            out.close()

    def write_pdb(self, outfile='data.pdb', type_names=True):
        """pysimm.system.System.write_pdb

        Write System data in pdb format

        Args:
            outfile: where to write data, file name or 'string'

        Returns:
            None or string of data file if out_data='string'
        """
        if outfile == 'string':
            out = StringIO()
        else:
            out = open(outfile, 'w+')

        out.write('{:<10}pdb written using pySIMM system module\n'
                  .format('HEADER'))
        for p in self.particles:
            if p.type:
                out.write('{:<6}{:>5} {:>4} RES  {:4}   '
                          '{: 8.3f}{: 8.3f}{: 8.3f}{:>22}{:>2}\n'
                          .format('ATOM', p.tag, p.type.name[0:4] if type_names else p.type.elem, p.molecule.tag,
                                  p.x, p.y, p.z, '', p.type.elem))
            elif p.elem:
                out.write('{:<6}{:>5} {:>4} RES  {:4}   '
                          '{: 8.3f}{: 8.3f}{: 8.3f}{:>22}{:>2}\n'
                          .format('ATOM', p.tag, p.elem, p.molecule.tag,
                                  p.x, p.y, p.z, '', p.elem))
        for p in self.particles:
            if p.bonds:
                out.write('{:<6}{:>5}'
                          .format('CONECT', p.tag))
                for t in sorted([x.a.tag if p is x.b else x.b.tag for x in
                                 p.bonds]):
                    out.write('{:>5}'.format(t))
                out.write('\n')

        if outfile == 'string':
            s = out.getvalue()
            out.close()
            return s
        else:
            out.close()

    def write_yaml(self, file_):
        """pysimm.system.System.write_yaml

        Write System data in yaml format

        Args:
            outfile: file name to write data

        Returns:
            None
        """
        n = self.copy()

        s = vars(n)
        for k, v in s.items():
            if isinstance(v, ItemContainer):
                s[k] = vars(v)
                for k_, v_ in s[k].items():
                    if k_ == '_dict':
                        for t, i in v_.items():
                            s[k][k_][t] = vars(i)
                            for key, value in s[k][k_][t].items():
                                if isinstance(value, ItemContainer) or (isinstance(value, list) and
                                                                        value and isinstance(value[0], Item)):
                                    s[k][k_][t][key] = [x.tag for x in value]
                                elif isinstance(value, Item) or isinstance(value, System) and value.tag:
                                    s[k][k_][t][key] = value.tag
            elif isinstance(v, Item):
                s[k] = vars(v)
            else:
                s[k] = v

        if file_ == 'string':
            f = StringIO()
            f.write(json.dumps(s, indent=4, separators=(',', ': ')))
            yaml_ = f.getvalue()
            f.close()
            return yaml_

        with file(file_, 'w') as f:
            f.write(json.dumps(s, indent=4, separators=(',', ': ')))

    def consolidate_types(self):
        """pysimm.system.System.consolidate_types

        Removes duplicate types and reassigns references

        Args:
            None

        Returns:
            None
        """
        for pt in self.particle_types:
            for dup in self.particle_types:
                if pt is not dup and pt.name == dup.name:
                    for p in self.particles:
                        if p.type == dup:
                            p.type = pt
                    self.particle_types.remove(dup.tag)

        for bt in self.bond_types:
            for dup in self.bond_types:
                if bt is not dup and bt.name == dup.name:
                    for b in self.bonds:
                        if b.type == dup:
                            b.type = bt
                    self.bond_types.remove(dup.tag)

        for at in self.angle_types:
            for dup in self.angle_types:
                if at is not dup and at.name == dup.name:
                    for a in self.angles:
                        if a.type == dup:
                            a.type = at
                    self.angle_types.remove(dup.tag)

        for dt in self.dihedral_types:
            for dup in self.dihedral_types:
                if dt is not dup and dt.name == dup.name:
                    for d in self.dihedrals:
                        if d.type == dup:
                            d.type = dt
                    self.dihedral_types.remove(dup.tag)

        for it in self.improper_types:
            for dup in self.improper_types:
                if it is not dup and it.name == dup.name:
                    for i in self.impropers:
                        if i.type == dup:
                            i.type = it
                    self.improper_types.remove(dup.tag)

    def set_cog(self):
        """pysimm.system.System.set_cog

        Calculate center of gravity of System and assign to System.cog

        Args:
            None

        Returns:
            None
        """
        self.cog = [0, 0, 0]
        for p in self.particles:
            self.cog[0] += p.x
            self.cog[1] += p.y
            self.cog[2] += p.z
        if self.particles.count:
            self.cog = [c / self.particles.count for c in self.cog]

    def center_at_origin(self):
        """pysimm.system.System.center_at_origin

        Moves particles in system such that new center of gravity is 0, 0, 0

        Args:
            None

        Returns:
            None
        """
        self.set_cog()
        for p in self.particles:
            p.x -= self.cog[0]
            p.y -= self.cog[1]
            p.z -= self.cog[2]
        self.dim.xhi -= self.cog[0]
        self.dim.xlo -= self.cog[0]
        self.dim.yhi -= self.cog[1]
        self.dim.ylo -= self.cog[1]
        self.dim.zhi -= self.cog[2]
        self.dim.zlo -= self.cog[2]
        self.set_cog()

    def set_mass(self):
        """pysimm.system.System.set_mass

        Set total mass of particles in System

        Args:
            None

        Returns:
            None
        """
        self.mass = 0
        for p in self.particles:
            if p.type.mass is None:
                self.mass = 0
                warning_print('Some particles do not have a mass')
                break
            self.mass += p.type.mass

    def set_volume(self):
        """pysimm.system.System.set_volume

        Set volume of System based on Dimension

        Args:
            None

        Returns:
            None
        """
        if self.dim.check():
            self.volume = ((self.dim.xhi - self.dim.xlo) *
                           (self.dim.yhi - self.dim.ylo) *
                           (self.dim.zhi - self.dim.zlo))

    def set_density(self):
        """pysimm.system.System.set_density

        Calculate density of System from mass and volume

        Args:
            None

        Returns:
            None
        """
        self.set_mass()
        self.set_volume()
        if self.mass and self.volume:
            self.density = self.mass / 6.02e23 / self.volume * 1e24

    def set_velocity(self):
        """pysimm.system.System.set_velocity

        Calculate total velocity of particles in System

        Args:
            None

        Returns:
            None
        """
        self.vx = 0.0
        self.vy = 0.0
        self.vz = 0.0
        for p in self.particles:
            if p.vx is None:
                p.vx = 0
            self.vx += p.vx
            if p.vy is None:
                p.vy = 0
            self.vy += p.vy
            if p.vz is None:
                p.vz = 0
            self.vz += p.vz

    def zero_velocity(self):
        """pysimm.system.System.zero_velocity

        Enforce zero shift velocity in system

        Args:
            None

        Returns:
            None
        """
        self.set_velocity()
        shift_x = shift_y = shift_z = 0.0
        if self.vx != 0:
            shift_x = self.vx / self.particles.count
        if self.vy != 0:
            shift_y = self.vy / self.particles.count
        if self.vz != 0:
            shift_z = self.vz / self.particles.count
        if shift_x != 0 or shift_y != 0 or shift_z != 0:
            for p in self.particles:
                p.vx -= shift_x
                p.vy -= shift_y
                p.vz -= shift_z
        self.set_velocity()

    def set_box(self, padding=0., center=True):
        """pysimm.system.System.set_box

        Update System.Dimension with user defined padding. Used to construct a simulation box if it doesn't exist, or adjust the size of the simulation box following system modifications.

        Args:
            padding: add padding to all sides of box (Angstrom)
            center: if True, place center of box at origin default=True

        Returns:
            None
        """
        if center:
            self.center_at_origin()
        xmin = ymin = zmin = sys.float_info.max
        xmax = ymax = zmax = sys.float_info.min
        for p in self.particles:
            if p.x < xmin:
                xmin = p.x
            if p.x > xmax:
                xmax = p.x
            if p.y < ymin:
                ymin = p.y
            if p.y > ymax:
                ymax = p.y
            if p.z < zmin:
                zmin = p.z
            if p.z > zmax:
                zmax = p.z
        self.dim.xlo = xmin - padding
        self.dim.xhi = xmax + padding
        self.dim.ylo = ymin - padding
        self.dim.yhi = ymax + padding
        self.dim.zlo = zmin - padding
        self.dim.zhi = zmax + padding

        self.dim.dx = self.dim.xhi - self.dim.xlo
        self.dim.dy = self.dim.yhi - self.dim.ylo
        self.dim.dz = self.dim.zhi - self.dim.zlo
        
    def set_mm_dist(self, molecules=None):
        """pysimm.system.System.set_mm_dist

        Calculate molecular mass distribution (mainly for polymer systems).
        Sets System.mw, System.mn, and System.disperisty

        Args:
            molecules: ItemContainer of molecules to calculate distributions defaul='all'

        Returns:
            None
        """
        if molecules is None or molecules == 'all':
            molecules = self.molecules
        for m in molecules:
            m.set_mass()

        self.mn = 0
        self.mw = 0

        for m in molecules:
            self.mn += m.mass
            self.mw += pow(m.mass, 2)

        self.mw /= self.mn
        self.mn /= molecules.count
        self.dispersity = self.mw / self.mn
        self.pdi = self.mw / self.mn

    def set_frac_free_volume(self, v_void=None):
        """pysimm.system.System.set_frac_free_volume

        Calculates fractional free volume from void volume and bulk density

        Args:
            v_void: void volume if not defined in System.void_volume default=None

        Returns:
            None
        """
        if not v_void and not self.void_volume:
            error_print('Void volume not provided, cannot calculate fractional free volume')
            return
        elif not v_void:
            self.set_density()
            self.frac_free_volume = calc.frac_free_volume(1/self.density, self.void_volume)
        elif not self.void_volume:
            self.set_density()
            self.frac_free_volume = calc.frac_free_volume(1/self.density, v_void)
        if not self.frac_free_volume or self.frac_free_volume < 0:
            self.frac_free_volume = 0.0

    def visualize(self, vis_exec='vmd', **kwargs):
        """pysimm.system.System.visualize

        Visualize system in third party software with given executable. Software must accept pdb or xyz as first
        command line argument.

        Args:
            vis_exec: executable to launch visualization software default='vmd'
            unwrap (optional): if True, unwrap System first default=None
            format (optional): set format default='xyz'

        Returns:
            None
        """

        if not call:
            raise PysimmError('pysimm.system.System.visualize function requires subprocess.call')

        unwrap = kwargs.get('unwrap')
        format = kwargs.get('format') or 'xyz'

        verbose_print(self.dim.dx, self.dim.xlo, self.dim.xhi)
        verbose_print(self.dim.dy, self.dim.ylo, self.dim.yhi)
        verbose_print(self.dim.dz, self.dim.zlo, self.dim.zhi)

        if unwrap:
            self.unwrap()
        if format == 'xyz':
            name_ = 'pysimm_temp.xyz'
            self.write_xyz(name_)
        elif format == 'pdb':
            name_ = 'pysimm_temp.pdb'
            self.write_pdb(name_)

        call('%s %s' % (vis_exec, name_), shell=True)

        os.remove(name_)

    def viz(self, **kwargs):
        self.visualize(vis_exec='vmd', unwrap=False, format='xyz', **kwargs)


class Molecule(System):
    """pysimm.system.Molecule

    Very similar to System, but requires less information
    """
    def __init__(self, **kwargs):
        System.__init__(self, **kwargs)


def read_yaml(file_, **kwargs):
    """pysimm.system.read_yaml

    Interprets yaml file and creates pysimm.system.System object

    Args:
        file_: yaml file name

    Returns:
        pysimm.system.System object
    """

    if os.path.isfile(file_):
        dict_ = json.loads(file(file_).read())
    else:
        dict_ = json.loads(file_)

    s = System()

    for k, v in dict_.items():
        if not isinstance(v, dict):
            setattr(s, k, v)

    if isinstance(dict_.get('dim'), dict):
        s.dim = Dimension(**dict_.get('dim'))

    if isinstance(dict_.get('particle_types'), dict):
        s.particle_types = ItemContainer()
        for pt in dict_.get('particle_types').get('_dict').values():
            s.particle_types.add(ParticleType(**pt))

    if isinstance(dict_.get('bond_types'), dict):
        s.bond_types = ItemContainer()
        for bt in dict_.get('bond_types').get('_dict').values():
            s.bond_types.add(BondType(**bt))

    if isinstance(dict_.get('angle_types'), dict):
        s.angle_types = ItemContainer()
        for at in dict_.get('angle_types').get('_dict').values():
            s.angle_types.add(AngleType(**at))

    if isinstance(dict_.get('dihedral_types'), dict):
        s.dihedral_types = ItemContainer()
        for dt in dict_.get('dihedral_types').get('_dict').values():
            s.dihedral_types.add(DihedralType(**dt))

    if isinstance(dict_.get('improper_types'), dict):
        s.improper_types = ItemContainer()
        for it in dict_.get('improper_types').get('_dict').values():
            s.improper_types.add(ImproperType(**it))

    if isinstance(dict_.get('particles'), dict):
        s.particles = ItemContainer()
        for p in dict_.get('particles').get('_dict').values():
            s.particles.add(Particle(**p))

    if isinstance(dict_.get('bonds'), dict):
        s.bonds = ItemContainer()
        for b in dict_.get('bonds').get('_dict').values():
            s.bonds.add(Bond(**b))

    if isinstance(dict_.get('angles'), dict):
        s.angles = ItemContainer()
        for a in dict_.get('angles').get('_dict').values():
            s.angles.add(Angle(**a))

    if isinstance(dict_.get('dihedrals'), dict):
        s.dihedrals = ItemContainer()
        for d in dict_.get('dihedrals').get('_dict').values():
            s.dihedrals.add(Dihedral(**d))

    if isinstance(dict_.get('impropers'), dict):
        s.impropers = ItemContainer()
        for i in dict_.get('impropers').get('_dict').values():
            s.impropers.add(Improper(**i))

    if isinstance(dict_.get('molecules'), dict):
        s.molecules = ItemContainer()
        for m in dict_.get('molecules').get('_dict').values():
            mol = Molecule()
            for k, v in m.items():
                if isinstance(v, list) and not v:
                    setattr(mol, k, ItemContainer())
                else:
                    setattr(mol, k, v)

            particles = [x for x in mol.particles]
            mol.particles = ItemContainer()
            for n in particles:
                mol.particles.add(s.particles[n])

            bonds = [x for x in mol.bonds]
            mol.bonds = ItemContainer()
            for n in bonds:
                mol.bonds.add(s.bonds[n])

            angles = [x for x in mol.angles]
            mol.angles = ItemContainer()
            for n in angles:
                mol.angles.add(s.angles[n])

            dihedrals = [x for x in mol.dihedrals]
            mol.dihedrals = ItemContainer()
            for n in dihedrals:
                mol.dihedrals.add(s.dihedrals[n])

            impropers = [x for x in mol.impropers]
            mol.impropers = ItemContainer()
            for n in impropers:
                mol.impropers.add(s.impropers[n])

            s.molecules.add(mol)

    for p in s.particles:
        if s.particle_types[p.type]:
            p.type = s.particle_types[p.type]

        if s.molecules[p.molecule]:
            p.molecule = s.molecules[p.molecule]

        bonds = [x for x in p.bonds]
        p.bonds = ItemContainer()
        for n in bonds:
            p.bonds.add(s.bonds[n])

        angles = [x for x in p.angles]
        for n in angles:
            p.angles.add(s.angles[n])

        dihedrals = [x for x in p.dihedrals]
        for n in dihedrals:
            p.dihedrals.add(s.dihedrals[n])

        impropers = [x for x in p.impropers]
        for n in impropers:
            p.impropers.add(s.impropers[n])

    for b in s.bonds:
        if s.bond_types[b.type]:
            b.type = s.bond_types[b.type]
        b.a = s.particles[b.a]
        b.b = s.particles[b.b]

    for a in s.angles:
        if s.angle_types[a.type]:
            a.type = s.angle_types[a.type]
        a.a = s.particles[a.a]
        a.b = s.particles[a.b]
        a.c = s.particles[a.c]

    for d in s.dihedrals:
        if s.dihedral_types[d.type]:
            d.type = s.dihedral_types[d.type]
        d.a = s.particles[d.a]
        d.b = s.particles[d.b]
        d.c = s.particles[d.c]
        d.d = s.particles[d.d]

    for i in s.impropers:
        if s.improper_types[i.type]:
            i.type = s.improper_types[i.type]
        i.a = s.particles[i.a]
        i.b = s.particles[i.b]
        i.c = s.particles[i.c]
        i.d = s.particles[i.d]

    return s


def read_xyz(file_, **kwargs):
    """pysimm.system.read_xyz

    Interprets xyz file and creates pysimm.system.System object

    Args:
        file_: xyz file name
        quiet(optional): if False, print status

    Returns:
        pysimm.system.System object
    """
    quiet = kwargs.get('quiet')

    if os.path.isfile(file_):
        debug_print('reading file')
        f = file(file_)
    elif isinstance(file_, basestring):
        debug_print('reading string')
        f = StringIO(file_)

    s = System()
    nparticles = int(f.next().strip())
    name = f.next().strip()
    s.name = name
    for _ in range(nparticles):
        elem, x, y, z = f.next().split()
        x = float(x)
        y = float(y)
        z = float(z)
        s.particles.add(Particle(elem=elem, x=x, y=y, z=z))

    f.close()

    for p in s.particles:
        pt = s.particle_types.get(p.elem)
        if pt:
            p.type = pt[0]
        else:
            pt = ParticleType(elem=p.elem, name=p.elem)
            p.type = pt
            s.particle_types.add(pt)
    if not quiet:
        verbose_print('read %s particles' % s.particles.count)

    s.set_box(padding=0.5)

    return s
    
def read_chemdoodle_json(file_, **kwargs):
    """pysimm.system.read_xyz

    Interprets xyz file and creates pysimm.system.System object

    Args:
        file_: xyz file name
        quiet(optional): if False, print status

    Returns:
        pysimm.system.System object
    """
    quiet = kwargs.get('quiet')

    if os.path.isfile(file_):
        debug_print('reading file')
        f = file(file_)
    elif isinstance(file_, basestring):
        debug_print('reading string')
        f = StringIO(file_)
        
    s = System()
    data = json.loads(f.read())
    for a in data.get('a'):
        s.particles.add(Particle(
            x=a.get('x'),
            y=a.get('y'),
            z=a.get('z'),
            charge=a.get('c'),
            elem=a.get('l'),
            type_name=a.get('i')
        ))
    for b in data.get('b'):
        s.bonds.add(Bond(
            a=s.particles[b.get('b')+1],
            b=s.particles[b.get('e')+1],
            order=b.get('o')
        ))
        
    return s


def read_lammps(data_file, **kwargs):
    """pysimm.system.read_lammps

    Interprets LAMMPS data file and creates pysimm.system.System object

    Args:
        data_file: LAMMPS data file name
        quiet(optional): if False, print status
        atom_style (optional): option to let user override (understands charge, molecular, full)
        pair_style (optional): option to let user override
        bond_style (optional): option to let user override
        angle_style (optional): option to let user override
        dihedral_style (optional): option to let user override
        improper_style (optional): option to let user override
        set_types (optional): if True, objectify default=True
        name (optional): provide name for system

    Returns:
        pysimm.system.System object
    """
    atom_style = kwargs.get('atom_style')
    pair_style = kwargs.get('pair_style')
    bond_style = kwargs.get('bond_style')
    angle_style = kwargs.get('angle_style')
    dihedral_style = kwargs.get('dihedral_style')
    improper_style = kwargs.get('improper_style')
    set_types = kwargs.get('set_types') if kwargs.has_key('set_types') else True
    name = kwargs.get('name')

    quiet = kwargs.get('quiet')

    if os.path.isfile(data_file):
        if not quiet:
            verbose_print('reading lammps data file "%s"' % data_file)
        f = file(data_file)
    elif isinstance(data_file, basestring):
        if not quiet:
            verbose_print('reading lammps data file from string')
        f = StringIO(data_file)
    else:
        raise PysimmError('pysimm.system.read_lammps requires either '
                          'file or string as first argument')

    if name:
        if not quiet:
            verbose_print('creating pysimm.system.System object with name %s'
                      % name)
        s = System(name=name)
    else:
        s = System(name=f.next().strip())

    nparticles = nparticle_types = nbonds = nbond_types = 0
    nangles = nangle_types = ndihedrals = ndihedral_types = 0
    nimpropers = nimproper_types = 0

    for line in f:
        line = line.split()
        if len(line) > 1 and line[1] == 'atoms':
            nparticles = int(line[0])
        elif len(line) > 1 and line[1] == 'atom':
            nparticle_types = int(line[0])
        elif len(line) > 1 and line[1] == 'bonds':
            nbonds = int(line[0])
        elif len(line) > 1 and line[1] == 'bond':
            nbond_types = int(line[0])
        elif len(line) > 1 and line[1] == 'angles':
            nangles = int(line[0])
        elif len(line) > 1 and line[1] == 'angle':
            nangle_types = int(line[0])
        elif len(line) > 1 and line[1] == 'dihedrals':
            ndihedrals = int(line[0])
        elif len(line) > 1 and line[1] == 'dihedral':
            ndihedral_types = int(line[0])
        elif len(line) > 1 and line[1] == 'impropers':
            nimpropers = int(line[0])
        elif len(line) > 1 and line[1] == 'improper':
            nimproper_types = int(line[0])
        elif len(line) > 3 and line[2] == 'xlo':
            s.dim.xlo = float(line[0])
            s.dim.xhi = float(line[1])
            s.dim.dx = s.dim.xhi - s.dim.xlo
        elif len(line) > 3 and line[2] == 'ylo':
            s.dim.ylo = float(line[0])
            s.dim.yhi = float(line[1])
            s.dim.dy = s.dim.yhi - s.dim.ylo
        elif len(line) > 3 and line[2] == 'zlo':
            s.dim.zlo = float(line[0])
            s.dim.zhi = float(line[1])
            s.dim.dz = s.dim.zhi - s.dim.zlo
        elif len(line) > 0 and line[0] == 'Masses':
            f.next()
            for i in range(nparticle_types):
                line = f.next().split('#')
                if len(line) == 2:
                    line, name = line
                    name = ','.join(re.split(',|\s+', name.strip()))
                else:
                    line = line[0]
                    name = None
                line = line.strip().split()
                tag = int(line[0])
                if s.particle_types[tag]:
                    if name is not None:
                        s.particle_types[tag].name = name
                    s.particle_types[tag].mass = float(line[1])
                else:
                    s.particle_types.add(ParticleType(tag=tag, name=name,
                                                      mass=float(line[1])))
            if not quiet:
                verbose_print('read masses for %s ParticleTypes'
                              % s.particle_types.count)
        elif len(line) > 0 and line[0] == 'Pair':
            if '#' in line and not pair_style:
                line = ' '.join(line).split('#')
                pair_style = line[1].strip()
            f.next()
            for i in range(nparticle_types):
                line = f.next().split('#')
                if len(line) == 2:
                    line, name = line
                    name = ','.join(re.split(',|\s+', name.strip()))
                else:
                    line = line[0]
                    name = None
                line = line.strip().split()
                tag = int(line[0])
                if pair_style and (pair_style.lower().startswith('lj') or
                                   pair_style.lower().startswith('class2')):
                    if s.particle_types[tag]:
                        pt = s.particle_types[tag]
                        if name is not None and pt.name is None:
                            pt.name = name
                        pt.epsilon = float(line[1])
                        pt.sigma = float(line[2])
                    else:
                        pt = ParticleType(tag=tag, name=name,
                                          epsilon=float(line[1]),
                                          sigma=float(line[2]))
                        s.particle_types.add(pt)
                elif pair_style and pair_style.lower().startswith('buck'):
                    if s.particle_types[tag]:
                        pt = s.particle_types[tag]
                        if name is not None and pt.name is None:
                            pt.name = name
                        pt.a = float(line[1])
                        pt.rho = float(line[2])
                        pt.c = float(line[3])
                    else:
                        pt = ParticleType(tag=tag, name=name, a=float(line[1]),
                                          rho=float(line[2]), c=float(line[3]))
                        s.particle_types.add(pt)
                elif not pair_style:
                    if not quiet and i == 0:
                        warning_print('pair_style not explicitly provided - '
                                      'guessing based on number of parameters '
                                      '(2=lj 3=buck)')
                    if len(line) == 3:
                        pair_style = 'lj'
                        if s.particle_types[tag]:
                            pt = s.particle_types[tag]
                            if name is not None and pt.name is None:
                                pt.name = name
                            pt.epsilon = float(line[1])
                            pt.sigma = float(line[2])
                        else:
                            pt = ParticleType(tag=tag, name=name,
                                              epsilon=float(line[1]),
                                              sigma=float(line[2]))
                            s.particle_types.add(pt)
                    elif len(line) == 4:
                        pair_style = 'buckingham'
                        if s.particle_types[tag]:
                            pt = s.particle_types[tag]
                            if name is not None and pt.name is None:
                                pt.name = name
                            pt.a = float(line[1])
                            pt.rho = float(line[2])
                            pt.c = float(line[3])
                        else:
                            pt = ParticleType(tag=tag, name=name, a=float(line[1]),
                                              rho=float(line[2]), c=float(line[3]))
                            s.particle_types.add(pt)
            if not quiet and pair_style:
                verbose_print('read "%s" nonbonded parameters '
                              'for %s ParticleTypes'
                              % (pair_style, nparticle_types))
            elif not quiet and not pair_style:
                verbose_print('cannot determine pair_style - '
                              'skipping nonbonded parameters')
        elif len(line) > 0 and line[0] == 'Bond':
            if '#' in line and not bond_style:
                line = ' '.join(line).split('#')
                bond_style = line[1].strip()
            f.next()
            for i in range(nbond_types):
                line = f.next().split('#')
                if len(line) == 2:
                    line, name = line
                    name = ','.join(re.split(',|\s+', name.strip()))
                else:
                    line = line[0]
                    name = None
                line = line.strip().split()
                tag = int(line[0])
                if bond_style and bond_style.lower().startswith('harm'):
                    s.bond_types.add(BondType(tag=tag, name=name,
                                              k=float(line[1]),
                                              r0=float(line[2])))
                elif bond_style and bond_style.lower().startswith('class2'):
                    s.bond_types.add(BondType(tag=tag, name=name,
                                              r0=float(line[1]),
                                              k2=float(line[2]),
                                              k3=float(line[3]),
                                              k4=float(line[4])))
                elif not bond_style:
                    if not quiet and i == 0:
                        warning_print('bond_style currently unknown - '
                                      'guessing based on number of parameters '
                                      '(2=harmonic 4=class2)')
                    if len(line) == 3:
                        bond_style = 'harmonic'
                        s.bond_types.add(BondType(tag=tag, name=name,
                                                  k=float(line[1]),
                                                  r0=float(line[2])))
                    elif len(line) == 5:
                        bond_style = 'class2'
                        s.bond_types.add(BondType(tag=tag, name=name,
                                                  r0=float(line[1]),
                                                  k2=float(line[2]),
                                                  k3=float(line[3]),
                                                  k4=float(line[4])))
            if not quiet and bond_style:
                verbose_print('read "%s" bond parameters '
                              'for %s BondTypes'
                              % (bond_style, nbond_types))
            elif not quiet and not bond_style:
                verbose_print('cannot determine bond_style - '
                              'skipping bond parameters')
        elif len(line) > 0 and line[0] == 'Angle':
            if '#' in line and not angle_style:
                line = ' '.join(line).split('#')
                angle_style = line[1].strip()
            f.next()
            for i in range(nangle_types):
                line = f.next().split('#')
                if len(line) == 2:
                    line, name = line
                    name = ','.join(re.split(',|\s+', name.strip()))
                else:
                    line = line[0]
                    name = None
                line = line.strip().split()
                tag = int(line[0])
                if angle_style and angle_style.lower().startswith('harm'):
                    s.angle_types.add(AngleType(tag=tag, name=name,
                                                k=float(line[1]),
                                                theta0=float(line[2])))
                elif angle_style and angle_style.lower().startswith('class2'):
                    s.angle_types.add(AngleType(tag=tag, name=name,
                                                theta0=float(line[1]),
                                                k2=float(line[2]),
                                                k3=float(line[3]),
                                                k4=float(line[4])))
                elif not angle_style:
                    if not quiet and i == 0:
                        warning_print('angle_style currently unknown - '
                                      'guessing based on number of parameters '
                                      '(2=harmonic 4=class2)')
                    if len(line) == 3:
                        angle_style = 'harmonic'
                        s.angle_types.add(AngleType(tag=tag, name=name,
                                                    k=float(line[1]),
                                                    theta0=float(line[2])))
                    elif len(line) == 5:
                        angle_style = 'class2'
                        s.angle_types.add(AngleType(tag=tag, name=name,
                                                    theta0=float(line[1]),
                                                    k2=float(line[2]),
                                                    k3=float(line[3]),
                                                    k4=float(line[4])))
            if not quiet and angle_style:
                    verbose_print('read "%s" angle parameters '
                                  'for %s AngleTypes'
                                  % (angle_style, nangle_types))
            elif not quiet and not angle_style:
                verbose_print('cannot determine angle_style - '
                              'skipping angle parameters')
        elif len(line) > 0 and line[0] == 'BondBond':
            f.next()
            for i in range(nangle_types):
                line = f.next().strip().split()
                tag = int(line[0])
                s.angle_types[tag].m = float(line[1])
                s.angle_types[tag].r1 = float(line[2])
                s.angle_types[tag].r2 = float(line[3])
            if not quiet and angle_style:
                verbose_print('read "%s" angle (bond-bond) '
                              'parameters for %s AngleTypes'
                              % (angle_style, nangle_types))
        elif len(line) > 0 and line[0] == 'BondAngle':
            f.next()
            for i in range(nangle_types):
                line = f.next().strip().split()
                tag = int(line[0])
                s.angle_types[tag].n1 = float(line[1])
                s.angle_types[tag].n2 = float(line[2])
            if not quiet and angle_style:
                verbose_print('read "%s" angle (bond-angle) '
                              'parameters for %s AngleTypes'
                              % (angle_style, nangle_types))
        elif len(line) > 0 and line[0] == 'Dihedral':
            if '#' in line and not dihedral_style:
                line = ' '.join(line).split('#')
                dihedral_style = line[1].strip()
            f.next()
            for i in range(ndihedral_types):
                line = f.next().split('#')
                if len(line) == 2:
                    line, name = line
                    name = ','.join(re.split(',|\s+', name.strip()))
                else:
                    line = line[0]
                    name = None
                line = line.strip().split()
                tag = int(line[0])
                if dihedral_style and dihedral_style.lower().startswith('harm'):
                    s.dihedral_types.add(DihedralType(tag=tag, name=name,
                                                      k=float(line[1]),
                                                      d=int(line[2]),
                                                      n=int(line[3])))
                elif (dihedral_style and
                        dihedral_style.lower().startswith('class2')):
                    s.dihedral_types.add(DihedralType(tag=tag, name=name,
                                                      k1=float(line[1]),
                                                      phi1=float(line[2]),
                                                      k2=float(line[3]),
                                                      phi2=float(line[4]),
                                                      k3=float(line[5]),
                                                      phi3=float(line[6])))
                elif (dihedral_style and dihedral_style.lower().startswith('fourier')):
                    data = line[1:]
                    m = int(data.pop(0))
                    k=[]
                    d=[]
                    n=[]
                    for i in range(m):
                        k.append(data.pop(0))
                        d.append(data.pop(0))
                        n.append(data.pop(0))
                    s.dihedral_types.add(DihedralType(tag=tag, name=name,
                                                      m=m,
                                                      k=map(float, k),
                                                      d=map(int, d),
                                                      n=map(int, n)))
                elif not dihedral_style:
                    if not quiet and i == 0:
                        warning_print('dihedral_style currently unknown - '
                                      'guessing based on number of parameters '
                                      '(3=harmonic 6=class2 1+3n=fourier)')
                    if len(line) == 4:
                        dihedral_style = 'harmonic'
                        s.dihedral_types.add(DihedralType(tag=tag, name=name,
                                                          k=float(line[1]),
                                                          d=int(line[2]),
                                                          n=int(line[3])))
                    elif len(line) == 7:
                        dihedral_style = 'class2'
                        s.dihedral_types.add(DihedralType(tag=tag, name=name,
                                                          k1=float(line[1]),
                                                          phi1=float(line[2]),
                                                          k2=float(line[3]),
                                                          phi2=float(line[4]),
                                                          k3=float(line[5]),
                                                          phi3=float(line[6])))
                    elif len(line) % 3 == 2:
                        dihedral_style = 'fourier'
                        data = line[1:]
                        m = int(data.pop(0))
                        k=[]
                        d=[]
                        n=[]
                        for i in range(m):
                            k.append(data.pop(0))
                            d.append(data.pop(0))
                            n.append(data.pop(0))
                        s.dihedral_types.add(DihedralType(tag=tag, name=name,
                                                          m=m,
                                                          k=map(float, k),
                                                          d=map(int, d),
                                                          n=map(int, n)))
            if not quiet and dihedral_style:
                verbose_print('read "%s" dihedral parameters '
                              'for %s DihedralTypes'
                              % (dihedral_style, ndihedral_types))
            elif not quiet and not dihedral_style:
                verbose_print('cannot determine dihedral_style - '
                              'skipping bond parameters')
        elif len(line) > 0 and line[0] == 'MiddleBondTorsion':
            f.next()
            for i in range(ndihedral_types):
                line = f.next().strip().split()
                tag = int(line[0])
                s.dihedral_types[tag].a1 = float(line[1])
                s.dihedral_types[tag].a2 = float(line[2])
                s.dihedral_types[tag].a3 = float(line[3])
                s.dihedral_types[tag].r2 = float(line[4])
            if not quiet and dihedral_style:
                verbose_print('read "%s" dihedral '
                              '(middle-bond-torsion parameters for '
                              '%s DihedralTypes'
                              % (dihedral_style, ndihedral_types))
        elif len(line) > 0 and line[0] == 'EndBondTorsion':
            f.next()
            for i in range(ndihedral_types):
                line = f.next().strip().split()
                tag = int(line[0])
                s.dihedral_types[tag].b1 = float(line[1])
                s.dihedral_types[tag].b2 = float(line[2])
                s.dihedral_types[tag].b3 = float(line[3])
                s.dihedral_types[tag].c1 = float(line[4])
                s.dihedral_types[tag].c2 = float(line[5])
                s.dihedral_types[tag].c3 = float(line[6])
                s.dihedral_types[tag].r1 = float(line[7])
                s.dihedral_types[tag].r3 = float(line[8])
            if not quiet and dihedral_style:
                verbose_print('read "%s" dihedral '
                              '(end-bond-torsion parameters for '
                              '%s DihedralTypes'
                              % (dihedral_style, ndihedral_types))
        elif len(line) > 0 and line[0] == 'AngleTorsion':
            f.next()
            for i in range(ndihedral_types):
                line = f.next().strip().split()
                tag = int(line[0])
                s.dihedral_types[tag].d1 = float(line[1])
                s.dihedral_types[tag].d2 = float(line[2])
                s.dihedral_types[tag].d3 = float(line[3])
                s.dihedral_types[tag].e1 = float(line[4])
                s.dihedral_types[tag].e2 = float(line[5])
                s.dihedral_types[tag].e3 = float(line[6])
                s.dihedral_types[tag].theta1 = float(line[7])
                s.dihedral_types[tag].theta2 = float(line[8])
            if not quiet and dihedral_style:
                    verbose_print('read "%s" dihedral '
                                  '(angle-torsion parameters for '
                                  '%s DihedralTypes'
                                  % (dihedral_style, ndihedral_types))
        elif len(line) > 0 and line[0] == 'AngleAngleTorsion':
            f.next()
            for i in range(ndihedral_types):
                line = f.next().strip().split()
                tag = int(line[0])
                s.dihedral_types[tag].m = float(line[1])
            if not quiet and dihedral_style:
                verbose_print('read "%s" dihedral '
                              '(angle-angle-torsion parameters for '
                              '%s DihedralTypes'
                              % (dihedral_style, ndihedral_types))
        elif len(line) > 0 and line[0] == 'BondBond13':
            f.next()
            for i in range(ndihedral_types):
                line = f.next().strip().split()
                tag = int(line[0])
                s.dihedral_types[tag].n_class2 = float(line[1])
            if not quiet and dihedral_style:
                verbose_print('read "%s" dihedral '
                              '(bond-bond-1-3 parameters for '
                              '%s DihedralTypes'
                              % (dihedral_style, ndihedral_types))
        elif len(line) > 0 and line[0] == 'Improper':
            if '#' in line and not improper_style:
                line = ' '.join(line).split('#')
                improper_style = line[1].strip()
            f.next()
            for i in range(nimproper_types):
                line = f.next().split('#')
                if len(line) == 2:
                    line, name = line
                    name = ','.join(re.split(',|\s+', name.strip()))
                else:
                    line = line[0]
                    name = None
                line = line.strip().split()
                tag = int(line[0])
                if improper_style and improper_style.lower().startswith('harm'):
                    s.improper_types.add(ImproperType(tag=tag, name=name,
                                                      k=float(line[1]),
                                                      x0=float(line[2])))
                elif (improper_style and
                      improper_style.lower().startswith('class2')):
                    s.improper_types.add(ImproperType(tag=tag, name=name,
                                                      k=float(line[1]),
                                                      x0=float(line[2])))
                elif not improper_style:
                    if not quiet and i == 0:
                            warning_print('cannot guess improper_style '
                                          'from number of parameters - '
                                          'will try to determine style later '
                                          'based on other types')
                    s.improper_types.add(ImproperType(tag=tag, name=name,
                                                      k=float(line[1]),
                                                      x0=float(line[2])))

            if not quiet and improper_style:
                verbose_print('read "%s" improper parameters '
                              'for %s ImproperTypes'
                              % (improper_style, nimproper_types))
        elif len(line) > 0 and line[0] == 'AngleAngle':
            f.next()
            for i in range(nimproper_types):
                line = f.next().strip().split()
                tag = int(line[0])
                s.improper_types[tag].m1 = float(line[1])
                s.improper_types[tag].m2 = float(line[2])
                s.improper_types[tag].m3 = float(line[3])
                s.improper_types[tag].theta1 = float(line[4])
                s.improper_types[tag].theta2 = float(line[5])
                s.improper_types[tag].theta3 = float(line[6])
            if not quiet and improper_style:
                verbose_print('read "%s" improper '
                              '(angle-angle parameters for '
                              '%s ImproperTypes'
                              % (improper_style, nimproper_types))
        elif len(line) > 0 and line[0] == 'Atoms':
            f.next()
            for i in range(nparticles):
                line = f.next().strip().split()
                tag = int(line[0])
                if not atom_style:
                    if len(line) == 7:
                        atom_style = 'full'
                    elif len(line) == 6:
                        try:
                            int(line[2])
                            atom_style = 'molecular'
                        except:
                            atom_style = 'charge'
                    else:
                        warning_print('cannot determine atom_style; assuming atom_style "full"')
                        atom_style = 'full'
                if atom_style == 'full':
                    d_ = {'tag': tag, 'molecule': int(line[1]), 'type': int(line[2]),
                          'charge': float(line[3]), 'x': float(line[4]),
                          'y': float(line[5]), 'z': float(line[6])}
                elif atom_style == 'charge':
                    d_ = {'tag': tag, 'molecule': 0, 'type': int(line[1]),
                          'charge': float(line[2]), 'x': float(line[3]),
                          'y': float(line[4]), 'z': float(line[5])}
                elif atom_style == 'molecular':
                    d_ = {'tag': tag, 'molecule': int(line[1]), 'type': int(line[2]),
                          'charge': 0., 'x': float(line[3]), 'y': float(line[4]), 'z': float(line[5])}
                if s.particles[tag]:
                    p = s.particles[tag]
                    p.set(**d_)
                else:
                    p = Particle(vx=0., vy=0., vz=0., **d_)
                    s.particles.add(p)
                if s.dim.check():
                    p.frac_x = p.x / s.dim.dx
                    p.frac_y = p.y / s.dim.dy
                    p.frac_z = p.z / s.dim.dz
            if not quiet:
                verbose_print('read %s particles' % nparticles)
        elif len(line) > 0 and line[0] == 'Velocities':
            f.next()
            for i in range(nparticles):
                line = f.next().strip().split()
                tag = int(line[0])
                if s.particles[tag]:
                    p = s.particles[tag]
                    d_ = {'vx': float(line[1]), 'vy': float(line[2]),
                          'vz': float(line[3])}
                    p.set(**d_)
                else:
                    p = Particle(tag=tag, vx=float(line[1]), vy=float(line[2]),
                                 vz=float(line[3]))
                    s.particles.add(p)
            if not quiet:
                verbose_print('read velocities for %s particles' % nparticles)
        elif len(line) > 0 and line[0] == 'Bonds':
            f.next()
            for i in range(nbonds):
                line = f.next().strip().split()
                tag = int(line[0])
                b = Bond(tag=tag, type=int(line[1]),
                         a=int(line[2]), b=int(line[3]))
                s.bonds.add(b)
            if not quiet:
                verbose_print('read %s bonds' % nbonds)
        elif len(line) > 0 and line[0] == 'Angles':
            f.next()
            for i in range(nangles):
                line = f.next().strip().split()
                tag = int(line[0])
                a = Angle(tag=tag, type=int(line[1]),
                          a=int(line[2]), b=int(line[3]), c=int(line[4]))
                s.angles.add(a)
            if not quiet:
                verbose_print('read %s angles' % nangles)
        elif len(line) > 0 and line[0] == 'Dihedrals':
            f.next()
            for i in range(ndihedrals):
                line = f.next().strip().split()
                tag = int(line[0])
                d = Dihedral(tag=tag, type=int(line[1]),
                             a=int(line[2]), b=int(line[3]),
                             c=int(line[4]), d=int(line[5]))
                s.dihedrals.add(d)
            if not quiet:
                verbose_print('read %s dihedrals' % ndihedrals)
        elif len(line) > 0 and line[0] == 'Impropers':
            f.next()
            for i in range(nimpropers):
                line = f.next().strip().split()
                tag = int(line[0])
                if (s.ff_class == '2' or improper_style == 'class2' or (s.improper_types[1] and s.improper_types[1].m1
                        is not None)):
                    s.impropers.add(Improper(tag=tag, type=int(line[1]),
                                             a=int(line[3]), b=int(line[2]),
                                             c=int(line[4]), d=int(line[5])))
                else:
                    s.impropers.add(Improper(tag=tag, type=int(line[1]),
                                             a=int(line[2]), b=int(line[3]),
                                             c=int(line[4]), d=int(line[5])))
            if not quiet:
                verbose_print('read %s impropers' % nimpropers)
    f.close()

    s.atom_style = atom_style
    s.pair_style = pair_style
    s.bond_style = bond_style
    s.angle_style = angle_style
    s.dihedral_style = dihedral_style
    if improper_style:
        s.improper_style = improper_style
    elif not improper_style and s.impropers.count > 1:
        if not quiet:
            verbose_print('improper style not set explicitly '
                          'but impropers exist in system, guessing style '
                          'based on other forcefield styles...')
        if (s.bond_style.startswith('harm') or
                s.angle_style.startswith('harm') or
                s.dihedral_style.startswith('harm')):
            improper_style = 'harmonic'
            s.improper_style = 'harmonic'
        elif (s.bond_style.startswith('class2') or
                s.angle_style.startswith('class2') or
                s.dihedral_style.startswith('class2')):
            improper_style = 'class2'
            s.improper_style = 'class2'
        if s.improper_style:
            if not quiet:
                verbose_print('setting improper style to "%s", '
                              'if this is incorrect try explicitly setting '
                              'improper_style as argument in '
                              'pysimm.system.read_lammps' % improper_style)
        else:
            if not quiet:
                error_print('still cannot determine improper style...')

    if pair_style and pair_style.startswith('lj'):
        if ((s.bond_style and s.bond_style.startswith('class2')) or
                (s.angle_style and s.angle_style.startswith('class2')) or
                (s.dihedral_style and s.dihedral_style.startswith('class2'))):
            s.pair_style = 'class2'

    styles = [s.pair_style, s.bond_style, s.angle_style, s.dihedral_style,
              s.improper_style]
    if 'class2' in styles:
        s.ff_class = '2'
    else:
        s.ff_class = '1'

    if 'harmonic' in styles and 'class2' in styles:
        if not quiet:
            warning_print('it appears there is a mixture of class1 and class2 '
                          'forcefield styles in your system...this is usually '
                          'unadvised')

    if set_types:
        s.objectify()

    for pt in s.particle_types:
        if pt.name and pt.name.find('@') >= 0:
            if pt.name.split('@')[-1][0].upper() in ['H', 'C', 'N', 'O', 'F', 'S']:
                pt.elem = pt.name.split('@')[-1][0].upper()
        if pt.name and pt.name[0] == 'L' and pt.name[1] != 'i':
            pt.elem = pt.name[1].upper()
        elif pt.name:
            if pt.name[1:3] == 'Na':
                pt.elem = 'Na'
            if pt.name[0].upper() in ['H', 'C', 'N', 'O', 'F', 'S']:
                pt.elem = pt.name[0].upper()

    for p in s.particles:
        if isinstance(p.type, ParticleType) and p.type.name and p.type.name.find('@') >= 0:
            if p.type.name[0].upper() == 'H':
                p.linker = 'head'
            elif p.type.name[0].upper() == 'T':
                p.linker = 'tail'
            elif p.type.name[0].upper() == 'L':
                p.linker = True

    if s.objectified:
        s.set_cog()
        s.set_mass()
        s.set_volume()
        s.set_density()
        s.set_velocity()

    return s


def read_pubchem_smiles(smiles, quiet=False, type_with=None):
    """pysimm.system.read_pubchem_smiles

    Interface with pubchem restful API to create molecular system from SMILES format

    Args:
        smiles: smiles formatted string of molecule
        type_with: pysimm.forcefield.Forcefield object to type with default=None

    Returns:
        pysimm.system.System object
    """

    req = ('https://pubchem.ncbi.nlm.nih.gov/'
           'rest/pug/compound/smiles/%s/SDF/?record_type=3d' % smiles)
           
    if not quiet:
        print('making request to pubchem RESTful API:')
        print(req)

    try:
        resp = urlopen(req)
        return read_mol(resp.read(), type_with=type_with)
    except HTTPError, URLError:
        print('Could not retrieve pubchem entry for smiles %s' % smiles)
        
        
def read_pubchem_cid(cid, type_with=None):
    """pysimm.system.read_pubchem_smiles

    Interface with pubchem restful API to create molecular system from SMILES format

    Args:
        smiles: smiles formatted string of molecule
        type_with: pysimm.forcefield.Forcefield object to type with default=None

    Returns:
        pysimm.system.System object
    """

    req = ('https://pubchem.ncbi.nlm.nih.gov/rest/pug/compound/cid/{}/SDF/?record_type=3d'.format(cid))
           
    print('making request to pubchem RESTful API:')
    print(req)

    try:
        resp = urlopen(req)
        return read_mol(resp.read(), type_with=type_with)
    except HTTPError, URLError:
        print('Could not retrieve pubchem entry for cid %s' % cid)


def read_cml(cml_file, **kwargs):
    """pysimm.system.read_cml

    Interprets cml file and creates pysimm.system.System object

    Args:
        cml_file: cml file name
        linkers (optional): if True, use spinMultiplicity to determine linker default=None

    Returns:
        pysimm.system.System object
    """
    linkers = kwargs.get('linkers')

    if os.path.isfile(cml_file):
        debug_print('reading file')
        iter_parse = Et.iterparse(cml_file)
    elif isinstance(cml_file, basestring):
        debug_print('reading string')
        iter_parse = Et.iterparse(StringIO(cml_file))
    else:
        raise PysimmError('pysimm.system.read_cml requires a file as argument')

    for _, el in iter_parse:
        if '}' in el.tag:
            el.tag = el.tag.split('}', 1)[1]
    root = iter_parse.root

    s = System(name='read using pysimm.system.read_cml')

    particles = root.find('atomArray')
    bonds = root.find('bondArray')

    for p_ in particles:
        tag = int(p_.attrib['id'].replace('a', ''))
        elem = p_.attrib['elementType']
        x = float(p_.attrib['x3'])
        y = float(p_.attrib['y3'])
        z = float(p_.attrib['z3'])
        if linkers:
            linker = True if p_.attrib.get('spinMultiplicity') else None
        else:
            linker = None

        p = Particle(tag=tag, elem=elem, x=x, y=y, z=z, charge=0, molecule=1, linker=linker)
        s.particles.add(p)

    for b_ in bonds:
        a, b = b_.attrib['atomRefs2'].split()
        a = int(a.replace('a', ''))
        b = int(b.replace('a', ''))
        order = b_.attrib['order']
        if order == 'A':
            order = 4
        else:
            order = int(order)

        b = Bond(a=a, b=b, order=order)
        s.bonds.add(b)

    s.objectify()

    return s


def read_mol(mol_file, type_with=None, version='V2000'):
    """pysimm.system.read_mol

    Interprets mol file and creates pysimm.system.System object

    Args:
        mol_file: mol file name
        f (optional): Forcefield object to get data from
        version: version of mol file to expect default='V2000'

    Returns:
        pysimm.system.System object
    """
    if os.path.isfile(mol_file):
        debug_print('reading file')
        f = file(mol_file)
    elif isinstance(mol_file, basestring):
        debug_print('reading string')
        f = StringIO(mol_file)
    else:
        raise PysimmError('pysimm.system.read_mol requires either '
                          'file or string as argument')

    s = System(name='read using pysimm.system.read_mol')
    for n in range(3):
        f.next()

    line = f.next()

    nparticles = int(line.split()[0])
    nbonds = int(line.split()[1])
    if len(line.split()) >= 3:
        version = line.split()[-1]

    if version == 'V2000':
        for n in range(nparticles):
            line = f.next()
            x, y, z, elem, something, charge = line.split()[:6]
            p = Particle(x=float(x), y=float(y), z=float(z), molecule=1,
                         elem=elem, charge=float(charge))
            s.particles.add(p)
            if p.elem[0] == 'L':
                p.linker = True
                p.elem = p.elem[1:]
            elif p.charge == 5:
                p.linker = True
                p.charge = 0

        for n in range(nbonds):
            line = f.next()
            a, b, order = map(int, line.split()[:3])
            new_bond = s.bonds.add(Bond(a=a, b=b, order=order))

    elif version == 'V3000':
        f.next()
        line = f.next()
        nparticles = int(line.split()[3])
        nbonds = int(line.split()[4])
        f.next()

        for n in range(nparticles):
            line = f.next()
            id_, elem, x, y, z, charge = line.split()[2:8]
            p = Particle(x=float(x), y=float(y), z=float(z), molecule=1,
                         elem=elem, charge=float(charge))
            s.particles.add(p)

        f.next()
        f.next()

        for n in range(nbonds):
            line = f.next()
            id_, order, a, b = map(int, line.split()[2:6])
            s.bonds.add(Bond(a=a, b=b, order=order))

    s.objectify()

    if type_with:
        try:
            s.apply_forcefield(type_with)
        except Exception:
            print('forcefield typing with forcefield %s unsuccessful'
                  % type_with.ff_name)

    return s
    
    
def read_prepc(prec_file):
    """pysimm.system.read_prepc

    Interprets prepc file and creates pysimm.system.System object

    Args:
        prepc_file: ac file name

    Returns:
        pysimm.system.System object
    """
    if os.path.isfile(prec_file):
        debug_print('reading file')
        f = file(prec_file)
    elif isinstance(prec_file, basestring):
        debug_print('reading string')
        f = StringIO(prec_file)
    else:
        raise PysimmError('pysimm.system.read_pdb requires either '
                          'file or string as argument')

    s = System(name='read using pysimm.system.read_ac')

    for line in f:
        for _ in range(10):
            line = f.next()
        while line.split():
            tag = int(line.split()[0])
            name = line.split()[1]
            type_name = line.split()[2]
            x = float(line.split()[4])
            y = float(line.split()[5])
            z = float(line.split()[6])
            charge = float(line.split()[7])
            elem = type_name[0]
            p = Particle(tag=tag, name=name, type_name=type_name, x=x, y=y, z=z, elem=elem, charge=charge)
            if not s.particles[tag]:
                s.particles.add(p)
            line = f.next()
        break

    f.close()
    
    return s
    
def read_ac(ac_file):
    """pysimm.system.read_ac

    Interprets ac file and creates pysimm.system.System object

    Args:
        ac_file: ac file name

    Returns:
        pysimm.system.System object
    """
    if os.path.isfile(ac_file):
        debug_print('reading file')
        f = file(ac_file)
    elif isinstance(ac_file, basestring):
        debug_print('reading string')
        f = StringIO(ac_file)
    else:
        raise PysimmError('pysimm.system.read_pdb requires either '
                          'file or string as argument')

    s = System(name='read using pysimm.system.read_ac')

    for line in f:
        if line.startswith('ATOM'):
            tag = int(line.split()[1])
            name = line.split()[2]
            resname = line.split()[3]
            resid = line.split()[4]
            x = float(line.split()[5])
            y = float(line.split()[6])
            z = float(line.split()[7])
            charge = float(line.split()[8])
            type_name = line.split()[9]
            elem = type_name[0]
            p = Particle(tag=tag, name=name, type_name=type_name, resname=resname, resid=resid, x=x, y=y, z=z, elem=elem, charge=charge)
            if not s.particles[tag]:
                s.particles.add(p)
        if line.startswith('BOND'):
            tag = int(line.split()[1])
            a = s.particles[int(line.split()[2])]
            b = s.particles[int(line.split()[3])]
            b = Bond(tag=tag, a=a, b=b)
            if not s.bonds[tag]:
                s.bonds.add(b)


    f.close()
    
    return s


def read_pdb(pdb_file, guess_bonds=False):
    """pysimm.system.read_pdb

    Interprets pdb file and creates pysimm.system.System object

    Args:
        pdb_file: pdb file name
        guess_bonds: if True, guess bonds default=False ** probably buggy ***

    Returns:
        pysimm.system.System object
    """
    if os.path.isfile(pdb_file):
        debug_print('reading file')
        f = file(pdb_file)
    elif isinstance(pdb_file, basestring):
        debug_print('reading string')
        f = StringIO(pdb_file)
    else:
        raise PysimmError('pysimm.system.read_pdb requires either '
                          'file or string as argument')

    s = System(name='read using pysimm.system.read_pdb')

    for line in f:
        if line.startswith('ATOM'):
            tag = int(line[6:11].strip())
            name = line[12:16].strip()
            resname = line[17:20].strip()
            chainid = line[21]
            resid = line[22:26].strip()
            x = float(line[30:38].strip())
            y = float(line[38:46].strip())
            z = float(line[46:54].strip())
            elem = line[76:78].strip()
            p = Particle(tag=tag, name=name, resname=resname, chainid=chainid, resid=resid, x=x, y=y, z=z, elem=elem)
            if not s.particles[tag]:
                s.particles.add(p)


    f.close()

    if guess_bonds:
        s.guess_bonds()

    return s


def compare(s1, s2):
    print('Particle Types:\n')
    for pt in s1.particle_types:
        s2_pt = s2.particle_types.get(pt.name)
        if s2_pt and len(s2_pt) == 1:
            s2_pt = s2_pt[0]
            print('%s\n%s\n' % (vars(pt), vars(s2_pt)))

    print('\n\nBond Types:\n')
    for bt in s1.bond_types:
        s2_bt = s2.bond_types.get(bt.name)
        if s2_bt and len(s2_bt) == 1:
            s2_bt = s2_bt[0]
            print('%s\n%s\n' % (vars(bt), vars(s2_bt)))

    print('\n\nAngle Types:\n')
    for at in s1.angle_types:
        s2_at = s2.angle_types.get(at.name)
        if s2_at and len(s2_at) == 1:
            s2_at = s2_at[0]
            print('%s\n%s\n' % (vars(at), vars(s2_at)))

    print('\n\nDihedral Types:\n')
    for dt in s1.dihedral_types:
        s2_dt = s2.dihedral_types.get(dt.name)
        if s2_dt and len(s2_dt) == 1:
            s2_dt = s2_dt[0]
            print('%s\n%s\n' % (vars(dt), vars(s2_dt)))

    print('\n\nImproper Types:\n')
    for it in s1.improper_types:
        s2_it = s2.improper_types.get(it.name)
        if s2_it and len(s2_it) == 1:
            s2_it = s2_it[0]
            print('%s\n%s\n' % (vars(it), vars(s2_it)))


def get_types(*arg, **kwargs):
    """pysimm.system.get_types

    Get unique type names from list of systems

    Args:
        write (optional): if True, write types dictionary to filename

    Returns:
        (ptypes, btypes, atypes, dtypes, itypes)
        *** for use with update_types ***
    """
    write = kwargs.get('write')

    ptypes = ItemContainer()
    btypes = ItemContainer()
    atypes = ItemContainer()
    dtypes = ItemContainer()
    itypes = ItemContainer()

    for s in arg:
        for t in s.particle_types:
            if t.name and t.name not in [x.name for x in ptypes]:
                ptypes.add(t.copy())
        for t in s.bond_types:
            if t.name and t.name not in [x.name for x in btypes]:
                btypes.add(t.copy())
        for t in s.angle_types:
            if t.name and t.name not in [x.name for x in atypes]:
                atypes.add(t.copy())
        for t in s.dihedral_types:
            if t.name and t.name not in [x.name for x in dtypes]:
                dtypes.add(t.copy())
        for t in s.improper_types:
            if t.name and t.name not in [x.name for x in itypes]:
                itypes.add(t.copy())

    if write:
        t_file = open('types.txt', 'w+')
        if ptypes.count > 0:
            t_file.write('atom types\n')
        for t in ptypes:
            t_file.write('%s %s\n' % (t.tag, t.name))
        if btypes.count > 0:
            t_file.write('\nbond types\n')
        for t in btypes:
            t_file.write('%s %s\n' % (t.tag, t.name))
        if atypes.count > 0:
            t_file.write('\nangle types\n')
        for t in atypes:
            t_file.write('%s %s\n' % (t.tag, t.name))
        if dtypes.count > 0:
            t_file.write('\ndihedral types\n')
        for t in dtypes:
            t_file.write('%s %s\n' % (t.tag, t.name))
        if itypes.count > 0:
            t_file.write('\nimproper types\n')
        for t in itypes:
            t_file.write('%s %s\n' % (t.tag, t.name))
        t_file.close()

    return ptypes, btypes, atypes, dtypes, itypes


def distance_to_origin(p):
    """pysimm.system.distance_to_origin

    Calculates distance of particle to origin.

    Args:
        p: Particle object with x, y, and z attributes
    Returns:
        Distance of particle to origin
    """
    return sqrt(pow(p.x, 2) + pow(p.y, 2) + pow(p.z, 2))


def replicate(ref, nrep, s_=None, density=0.3, rand=True, print_insertions=True):
    """pysimm.system.replicate

    Replicates list of System objects into new (or exisintg) System.
    Can be random insertion.

    Args:
        ref: reference System(s) (this can be a list)
        nrep: number of insertions to perform (can be list but must match length of ref)
        s_: System into which insertions will be performed default=None
        density: density of new System default=0.3 (set to None to not change box)
        rand: if True, random insertion is performed
        print_insertions: if True, update screen with number of insertions
    """
    if not isinstance(ref, list):
        ref = [ref]
    if not isinstance(nrep, list):
        nrep = [nrep]
    assert len(ref) == len(nrep)

    if s_ is None:
        s_ = System()
    s_.ff_class = ref[0].ff_class
    s_.pair_style = ref[0].pair_style
    s_.bond_style = ref[0].bond_style
    s_.angle_style = ref[0].angle_style
    s_.dihedral_style = ref[0].dihedral_style
    s_.improper_style = ref[0].improper_style

    for r in ref:
        r.set_mass()
        r.center_at_origin()
        r.r = 0
        for p in r.particles:
            r.r = max(r.r, distance_to_origin(p))
        s_.molecule_types.add(r)

    mass = 0
    for i, r in enumerate(ref):
        mass += r.mass * nrep[i]
    mass /= 6.02e23

    if density:
        volume = float(mass) / density
        boxl = pow(volume, 1 / 3.) * 1e8
        s_.dim.xlo = -1. * boxl / 2.
        s_.dim.xhi = boxl / 2.
        s_.dim.dx = s_.dim.xhi - s_.dim.xlo
        s_.dim.ylo = -1. * boxl / 2.
        s_.dim.yhi = boxl / 2.
        s_.dim.dy = s_.dim.yhi - s_.dim.ylo
        s_.dim.zlo = -1. * boxl / 2.
        s_.dim.zhi = boxl / 2.
        s_.dim.dz = s_.dim.zhi - s_.dim.zlo

    num = 0
    for j, r in enumerate(ref):
        for n in range(nrep[j]):
            if rand:
                rotate_x = random() * 2 * pi
                rotate_y = random() * 2 * pi
                rotate_z = random() * 2 * pi
                dx = s_.dim.xhi - s_.dim.xlo
                dx = (-dx / 2. + r.r) + random() * (dx - 2 * r.r)
                dy = s_.dim.yhi - s_.dim.ylo
                dy = (-dy / 2. + r.r) + random() * (dy - 2 * r.r)
                dz = s_.dim.zhi - s_.dim.zlo
                dz = (-dz / 2. + r.r) + random() * (dz - 2 * r.r)
                r_ = r.copy(rotate_x=rotate_x, rotate_y=rotate_y,
                            rotate_z=rotate_z, dx=dx, dy=dy, dz=dz)
            else:
                r_ = r.copy()

            s_.add(r_, change_dim=False, update_properties=False)
            num += 1
            if print_insertions:
                verbose_print('Molecule %s inserted' % num)

    s_.set_density()
    s_.set_cog()
    s_.set_velocity()

    return s_<|MERGE_RESOLUTION|>--- conflicted
+++ resolved
@@ -851,10 +851,7 @@
                 pb = b.a if b.b is p else b.b
                 if pb.elem =='H':
                     p.implicit_h += 1
-<<<<<<< HEAD
-=======
                     p.charge += pb.charge
->>>>>>> 9332c4ba
                     self.particles.remove(pb.tag, update=False)
         self.remove_spare_bonding()
 
@@ -1819,12 +1816,6 @@
                     for pb2 in p2.bonded_to:
                         if pb1 is not p2 and pb2 is not p1:
                             self.add_dihedral(pb1, p1, p2, pb2, f)
-<<<<<<< HEAD
-
-        p1.bonded_to.add(p2)
-        p2.bonded_to.add(p1)
-=======
->>>>>>> 9332c4ba
 
         if impropers:
             if self.ff_class == '2':
